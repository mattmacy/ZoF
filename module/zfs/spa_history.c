/*
 * CDDL HEADER START
 *
 * The contents of this file are subject to the terms of the
 * Common Development and Distribution License (the "License").
 * You may not use this file except in compliance with the License.
 *
 * You can obtain a copy of the license at usr/src/OPENSOLARIS.LICENSE
 * or http://www.opensolaris.org/os/licensing.
 * See the License for the specific language governing permissions
 * and limitations under the License.
 *
 * When distributing Covered Code, include this CDDL HEADER in each
 * file and include the License file at usr/src/OPENSOLARIS.LICENSE.
 * If applicable, add the following below this CDDL HEADER, with the
 * fields enclosed by brackets "[]" replaced with your own identifying
 * information: Portions Copyright [yyyy] [name of copyright owner]
 *
 * CDDL HEADER END
 */

/*
 * Copyright (c) 2006, 2010, Oracle and/or its affiliates. All rights reserved.
 */

#include <sys/spa.h>
#include <sys/spa_impl.h>
#include <sys/zap.h>
#include <sys/dsl_synctask.h>
#include <sys/dmu_tx.h>
#include <sys/dmu_objset.h>
#include <sys/utsname.h>
#include <sys/cmn_err.h>
#include <sys/sunddi.h>
#include "zfs_comutil.h"
#ifdef _KERNEL
#include <sys/zone.h>
#endif

/*
 * Routines to manage the on-disk history log.
 *
 * The history log is stored as a dmu object containing
 * <packed record length, record nvlist> tuples.
 *
 * Where "record nvlist" is a nvlist containing uint64_ts and strings, and
 * "packed record length" is the packed length of the "record nvlist" stored
 * as a little endian uint64_t.
 *
 * The log is implemented as a ring buffer, though the original creation
 * of the pool ('zpool create') is never overwritten.
 *
 * The history log is tracked as object 'spa_t::spa_history'.  The bonus buffer
 * of 'spa_history' stores the offsets for logging/retrieving history as
 * 'spa_history_phys_t'.  'sh_pool_create_len' is the ending offset in bytes of
 * where the 'zpool create' record is stored.  This allows us to never
 * overwrite the original creation of the pool.  'sh_phys_max_off' is the
 * physical ending offset in bytes of the log.  This tells you the length of
 * the buffer. 'sh_eof' is the logical EOF (in bytes).  Whenever a record
 * is added, 'sh_eof' is incremented by the the size of the record.
 * 'sh_eof' is never decremented.  'sh_bof' is the logical BOF (in bytes).
 * This is where the consumer should start reading from after reading in
 * the 'zpool create' portion of the log.
 *
 * 'sh_records_lost' keeps track of how many records have been overwritten
 * and permanently lost.
 */

/* convert a logical offset to physical */
static uint64_t
spa_history_log_to_phys(uint64_t log_off, spa_history_phys_t *shpp)
{
	uint64_t phys_len;

	phys_len = shpp->sh_phys_max_off - shpp->sh_pool_create_len;
	return ((log_off - shpp->sh_pool_create_len) % phys_len
	    + shpp->sh_pool_create_len);
}

void
spa_history_create_obj(spa_t *spa, dmu_tx_t *tx)
{
	dmu_buf_t *dbp;
	spa_history_phys_t *shpp;
	objset_t *mos = spa->spa_meta_objset;

	ASSERT(spa->spa_history == 0);
	spa->spa_history = dmu_object_alloc(mos, DMU_OT_SPA_HISTORY,
	    SPA_MAXBLOCKSIZE, DMU_OT_SPA_HISTORY_OFFSETS,
	    sizeof (spa_history_phys_t), tx);

	VERIFY(zap_add(mos, DMU_POOL_DIRECTORY_OBJECT,
	    DMU_POOL_HISTORY, sizeof (uint64_t), 1,
	    &spa->spa_history, tx) == 0);

	VERIFY(0 == dmu_bonus_hold(mos, spa->spa_history, FTAG, &dbp));
	ASSERT(dbp->db_size >= sizeof (spa_history_phys_t));

	shpp = dbp->db_data;
	dmu_buf_will_dirty(dbp, tx);

	/*
	 * Figure out maximum size of history log.  We set it at
	 * 1% of pool size, with a max of 32MB and min of 128KB.
	 */
	shpp->sh_phys_max_off =
	    metaslab_class_get_dspace(spa_normal_class(spa)) / 100;
	shpp->sh_phys_max_off = MIN(shpp->sh_phys_max_off, 32<<20);
	shpp->sh_phys_max_off = MAX(shpp->sh_phys_max_off, 128<<10);

	dmu_buf_rele(dbp, FTAG);
}

/*
 * Change 'sh_bof' to the beginning of the next record.
 */
static int
spa_history_advance_bof(spa_t *spa, spa_history_phys_t *shpp)
{
	objset_t *mos = spa->spa_meta_objset;
	uint64_t firstread, reclen, phys_bof;
	char buf[sizeof (reclen)];
	int err;

	phys_bof = spa_history_log_to_phys(shpp->sh_bof, shpp);
	firstread = MIN(sizeof (reclen), shpp->sh_phys_max_off - phys_bof);

	if ((err = dmu_read(mos, spa->spa_history, phys_bof, firstread,
	    buf, DMU_READ_PREFETCH)) != 0)
		return (err);
	if (firstread != sizeof (reclen)) {
		if ((err = dmu_read(mos, spa->spa_history,
		    shpp->sh_pool_create_len, sizeof (reclen) - firstread,
		    buf + firstread, DMU_READ_PREFETCH)) != 0)
			return (err);
	}

	reclen = LE_64(*((uint64_t *)buf));
	shpp->sh_bof += reclen + sizeof (reclen);
	shpp->sh_records_lost++;
	return (0);
}

static int
spa_history_write(spa_t *spa, void *buf, uint64_t len, spa_history_phys_t *shpp,
    dmu_tx_t *tx)
{
	uint64_t firstwrite, phys_eof;
	objset_t *mos = spa->spa_meta_objset;
	int err;

	ASSERT(MUTEX_HELD(&spa->spa_history_lock));

	/* see if we need to reset logical BOF */
	while (shpp->sh_phys_max_off - shpp->sh_pool_create_len -
	    (shpp->sh_eof - shpp->sh_bof) <= len) {
		if ((err = spa_history_advance_bof(spa, shpp)) != 0) {
			return (err);
		}
	}

	phys_eof = spa_history_log_to_phys(shpp->sh_eof, shpp);
	firstwrite = MIN(len, shpp->sh_phys_max_off - phys_eof);
	shpp->sh_eof += len;
	dmu_write(mos, spa->spa_history, phys_eof, firstwrite, buf, tx);

	len -= firstwrite;
	if (len > 0) {
		/* write out the rest at the beginning of physical file */
		dmu_write(mos, spa->spa_history, shpp->sh_pool_create_len,
		    len, (char *)buf + firstwrite, tx);
	}

	return (0);
}

static char *
spa_history_zone(void)
{
#ifdef _KERNEL
	return (curproc->p_zone->zone_name);
#else
	return ("global");
#endif
}

/*
 * Write out a history event.
 */
/*ARGSUSED*/
static void
spa_history_log_sync(void *arg1, void *arg2, dmu_tx_t *tx)
{
	spa_t		*spa = arg1;
	history_arg_t	*hap = arg2;
	const char	*history_str = hap->ha_history_str;
	objset_t	*mos = spa->spa_meta_objset;
	dmu_buf_t	*dbp;
	spa_history_phys_t *shpp;
	size_t		reclen;
	uint64_t	le_len;
	nvlist_t	*nvrecord;
	char		*record_packed = NULL;
	int		ret;

	/*
	 * If we have an older pool that doesn't have a command
	 * history object, create it now.
	 */
	mutex_enter(&spa->spa_history_lock);
	if (!spa->spa_history)
		spa_history_create_obj(spa, tx);
	mutex_exit(&spa->spa_history_lock);

	/*
	 * Get the offset of where we need to write via the bonus buffer.
	 * Update the offset when the write completes.
	 */
	VERIFY(0 == dmu_bonus_hold(mos, spa->spa_history, FTAG, &dbp));
	shpp = dbp->db_data;

	dmu_buf_will_dirty(dbp, tx);

#ifdef ZFS_DEBUG
	{
		dmu_object_info_t doi;
		dmu_object_info_from_db(dbp, &doi);
		ASSERT3U(doi.doi_bonus_type, ==, DMU_OT_SPA_HISTORY_OFFSETS);
	}
#endif

	VERIFY(nvlist_alloc(&nvrecord, NV_UNIQUE_NAME, KM_SLEEP) == 0);
	VERIFY(nvlist_add_uint64(nvrecord, ZPOOL_HIST_TIME,
	    gethrestime_sec()) == 0);
	VERIFY(nvlist_add_uint64(nvrecord, ZPOOL_HIST_WHO, hap->ha_uid) == 0);
	if (hap->ha_zone != NULL)
		VERIFY(nvlist_add_string(nvrecord, ZPOOL_HIST_ZONE,
		    hap->ha_zone) == 0);
#ifdef _KERNEL
	VERIFY(nvlist_add_string(nvrecord, ZPOOL_HIST_HOST,
	    utsname.nodename) == 0);
#endif
	if (hap->ha_log_type == LOG_CMD_POOL_CREATE ||
	    hap->ha_log_type == LOG_CMD_NORMAL) {
		VERIFY(nvlist_add_string(nvrecord, ZPOOL_HIST_CMD,
		    history_str) == 0);

		zfs_dbgmsg("command: %s", history_str);
	} else {
		VERIFY(nvlist_add_uint64(nvrecord, ZPOOL_HIST_INT_EVENT,
		    hap->ha_event) == 0);
		VERIFY(nvlist_add_uint64(nvrecord, ZPOOL_HIST_TXG,
		    tx->tx_txg) == 0);
		VERIFY(nvlist_add_string(nvrecord, ZPOOL_HIST_INT_STR,
		    history_str) == 0);

		zfs_dbgmsg("internal %s pool:%s txg:%llu %s",
		    zfs_history_event_names[hap->ha_event], spa_name(spa),
		    (longlong_t)tx->tx_txg, history_str);

	}

	VERIFY(nvlist_size(nvrecord, &reclen, NV_ENCODE_XDR) == 0);
	record_packed = kmem_alloc(reclen, KM_SLEEP);

	VERIFY(nvlist_pack(nvrecord, &record_packed, &reclen,
	    NV_ENCODE_XDR, KM_SLEEP) == 0);

	mutex_enter(&spa->spa_history_lock);
	if (hap->ha_log_type == LOG_CMD_POOL_CREATE)
		VERIFY(shpp->sh_eof == shpp->sh_pool_create_len);

	/* write out the packed length as little endian */
	le_len = LE_64((uint64_t)reclen);
	ret = spa_history_write(spa, &le_len, sizeof (le_len), shpp, tx);
	if (!ret)
		ret = spa_history_write(spa, record_packed, reclen, shpp, tx);

	if (!ret && hap->ha_log_type == LOG_CMD_POOL_CREATE) {
		shpp->sh_pool_create_len += sizeof (le_len) + reclen;
		shpp->sh_bof = shpp->sh_pool_create_len;
	}

	mutex_exit(&spa->spa_history_lock);
	nvlist_free(nvrecord);
	kmem_free(record_packed, reclen);
	dmu_buf_rele(dbp, FTAG);

<<<<<<< HEAD
	if (hap->ha_log_type == LOG_INTERNAL) {
		vmem_free((void*)hap->ha_history_str, HIS_MAX_RECORD_LEN);
		kmem_free(hap, sizeof (history_arg_t));
	}
=======
	strfree(hap->ha_history_str);
	if (hap->ha_zone != NULL)
		strfree(hap->ha_zone);
	kmem_free(hap, sizeof (history_arg_t));
>>>>>>> 812761ea
}

/*
 * Write out a history event.
 */
int
spa_history_log(spa_t *spa, const char *history_str, history_log_type_t what)
{
	history_arg_t *ha;
	int err = 0;
	dmu_tx_t *tx;

	ASSERT(what != LOG_INTERNAL);

	tx = dmu_tx_create_dd(spa_get_dsl(spa)->dp_mos_dir);
	err = dmu_tx_assign(tx, TXG_WAIT);
	if (err) {
		dmu_tx_abort(tx);
		return (err);
	}

	ha = kmem_alloc(sizeof (history_arg_t), KM_SLEEP);
	ha->ha_history_str = strdup(history_str);
	ha->ha_zone = strdup(spa_history_zone());
	ha->ha_log_type = what;
	ha->ha_uid = crgetuid(CRED());

	/* Kick this off asynchronously; errors are ignored. */
	dsl_sync_task_do_nowait(spa_get_dsl(spa), NULL,
	    spa_history_log_sync, spa, ha, 0, tx);
	dmu_tx_commit(tx);

	/* spa_history_log_sync will free ha and strings */
	return (err);
}

/*
 * Read out the command history.
 */
int
spa_history_get(spa_t *spa, uint64_t *offp, uint64_t *len, char *buf)
{
	objset_t *mos = spa->spa_meta_objset;
	dmu_buf_t *dbp;
	uint64_t read_len, phys_read_off, phys_eof;
	uint64_t leftover = 0;
	spa_history_phys_t *shpp;
	int err;

	/*
	 * If the command history  doesn't exist (older pool),
	 * that's ok, just return ENOENT.
	 */
	if (!spa->spa_history)
		return (ENOENT);

	/*
	 * The history is logged asynchronously, so when they request
	 * the first chunk of history, make sure everything has been
	 * synced to disk so that we get it.
	 */
	if (*offp == 0 && spa_writeable(spa))
		txg_wait_synced(spa_get_dsl(spa), 0);

	if ((err = dmu_bonus_hold(mos, spa->spa_history, FTAG, &dbp)) != 0)
		return (err);
	shpp = dbp->db_data;

#ifdef ZFS_DEBUG
	{
		dmu_object_info_t doi;
		dmu_object_info_from_db(dbp, &doi);
		ASSERT3U(doi.doi_bonus_type, ==, DMU_OT_SPA_HISTORY_OFFSETS);
	}
#endif

	mutex_enter(&spa->spa_history_lock);
	phys_eof = spa_history_log_to_phys(shpp->sh_eof, shpp);

	if (*offp < shpp->sh_pool_create_len) {
		/* read in just the zpool create history */
		phys_read_off = *offp;
		read_len = MIN(*len, shpp->sh_pool_create_len -
		    phys_read_off);
	} else {
		/*
		 * Need to reset passed in offset to BOF if the passed in
		 * offset has since been overwritten.
		 */
		*offp = MAX(*offp, shpp->sh_bof);
		phys_read_off = spa_history_log_to_phys(*offp, shpp);

		/*
		 * Read up to the minimum of what the user passed down or
		 * the EOF (physical or logical).  If we hit physical EOF,
		 * use 'leftover' to read from the physical BOF.
		 */
		if (phys_read_off <= phys_eof) {
			read_len = MIN(*len, phys_eof - phys_read_off);
		} else {
			read_len = MIN(*len,
			    shpp->sh_phys_max_off - phys_read_off);
			if (phys_read_off + *len > shpp->sh_phys_max_off) {
				leftover = MIN(*len - read_len,
				    phys_eof - shpp->sh_pool_create_len);
			}
		}
	}

	/* offset for consumer to use next */
	*offp += read_len + leftover;

	/* tell the consumer how much you actually read */
	*len = read_len + leftover;

	if (read_len == 0) {
		mutex_exit(&spa->spa_history_lock);
		dmu_buf_rele(dbp, FTAG);
		return (0);
	}

	err = dmu_read(mos, spa->spa_history, phys_read_off, read_len, buf,
	    DMU_READ_PREFETCH);
	if (leftover && err == 0) {
		err = dmu_read(mos, spa->spa_history, shpp->sh_pool_create_len,
		    leftover, buf + read_len, DMU_READ_PREFETCH);
	}
	mutex_exit(&spa->spa_history_lock);

	dmu_buf_rele(dbp, FTAG);
	return (err);
}

static void
log_internal(history_internal_events_t event, spa_t *spa,
    dmu_tx_t *tx, const char *fmt, va_list adx)
{
	history_arg_t *ha;

	/*
	 * If this is part of creating a pool, not everything is
	 * initialized yet, so don't bother logging the internal events.
	 */
	if (tx->tx_txg == TXG_INITIAL)
		return;

<<<<<<< HEAD
	hap = kmem_alloc(sizeof (history_arg_t), KM_SLEEP);
	str = vmem_alloc(HIS_MAX_RECORD_LEN, KM_SLEEP);
=======
	ha = kmem_alloc(sizeof (history_arg_t), KM_SLEEP);
	ha->ha_history_str = kmem_alloc(vsnprintf(NULL, 0, fmt, adx) + 1,
	    KM_SLEEP);
>>>>>>> 812761ea

	(void) vsprintf(ha->ha_history_str, fmt, adx);

	ha->ha_log_type = LOG_INTERNAL;
	ha->ha_event = event;
	ha->ha_zone = NULL;
	ha->ha_uid = 0;

	if (dmu_tx_is_syncing(tx)) {
		spa_history_log_sync(spa, ha, tx);
	} else {
		dsl_sync_task_do_nowait(spa_get_dsl(spa), NULL,
		    spa_history_log_sync, spa, ha, 0, tx);
	}
	/* spa_history_log_sync() will free ha and strings */
}

void
spa_history_log_internal(history_internal_events_t event, spa_t *spa,
    dmu_tx_t *tx, const char *fmt, ...)
{
	dmu_tx_t *htx = tx;
	va_list adx;

	/* create a tx if we didn't get one */
	if (tx == NULL) {
		htx = dmu_tx_create_dd(spa_get_dsl(spa)->dp_mos_dir);
		if (dmu_tx_assign(htx, TXG_WAIT) != 0) {
			dmu_tx_abort(htx);
			return;
		}
	}

	va_start(adx, fmt);
	log_internal(event, spa, htx, fmt, adx);
	va_end(adx);

	/* if we didn't get a tx from the caller, commit the one we made */
	if (tx == NULL)
		dmu_tx_commit(htx);
}

void
spa_history_log_version(spa_t *spa, history_internal_events_t event)
{
#ifdef _KERNEL
	uint64_t current_vers = spa_version(spa);

	if (current_vers >= SPA_VERSION_ZPOOL_HISTORY) {
		spa_history_log_internal(event, spa, NULL,
		    "pool spa %llu; zfs spa %llu; zpl %d; uts %s %s %s %s",
		    (u_longlong_t)current_vers, SPA_VERSION, ZPL_VERSION,
		    utsname.nodename, utsname.release, utsname.version,
		    utsname.machine);
	}
	cmn_err(CE_CONT, "!%s version %llu pool %s using %llu",
	    event == LOG_POOL_IMPORT ? "imported" :
	    event == LOG_POOL_CREATE ? "created" : "accessed",
	    (u_longlong_t)current_vers, spa_name(spa), SPA_VERSION);
#endif
}<|MERGE_RESOLUTION|>--- conflicted
+++ resolved
@@ -286,17 +286,10 @@
 	kmem_free(record_packed, reclen);
 	dmu_buf_rele(dbp, FTAG);
 
-<<<<<<< HEAD
-	if (hap->ha_log_type == LOG_INTERNAL) {
-		vmem_free((void*)hap->ha_history_str, HIS_MAX_RECORD_LEN);
-		kmem_free(hap, sizeof (history_arg_t));
-	}
-=======
 	strfree(hap->ha_history_str);
 	if (hap->ha_zone != NULL)
 		strfree(hap->ha_zone);
 	kmem_free(hap, sizeof (history_arg_t));
->>>>>>> 812761ea
 }
 
 /*
@@ -443,14 +436,9 @@
 	if (tx->tx_txg == TXG_INITIAL)
 		return;
 
-<<<<<<< HEAD
-	hap = kmem_alloc(sizeof (history_arg_t), KM_SLEEP);
-	str = vmem_alloc(HIS_MAX_RECORD_LEN, KM_SLEEP);
-=======
 	ha = kmem_alloc(sizeof (history_arg_t), KM_SLEEP);
 	ha->ha_history_str = kmem_alloc(vsnprintf(NULL, 0, fmt, adx) + 1,
 	    KM_SLEEP);
->>>>>>> 812761ea
 
 	(void) vsprintf(ha->ha_history_str, fmt, adx);
 
