/*
 * CDDL HEADER START
 *
 * The contents of this file are subject to the terms of the
 * Common Development and Distribution License (the "License").
 * You may not use this file except in compliance with the License.
 *
 * You can obtain a copy of the license at usr/src/OPENSOLARIS.LICENSE
 * or http://www.opensolaris.org/os/licensing.
 * See the License for the specific language governing permissions
 * and limitations under the License.
 *
 * When distributing Covered Code, include this CDDL HEADER in each
 * file and include the License file at usr/src/OPENSOLARIS.LICENSE.
 * If applicable, add the following below this CDDL HEADER, with the
 * fields enclosed by brackets "[]" replaced with your own identifying
 * information: Portions Copyright [yyyy] [name of copyright owner]
 *
 * CDDL HEADER END
 */
/*
 * Copyright 2009 Sun Microsystems, Inc.  All rights reserved.
 * Use is subject to license terms.
 */

#ifndef	_SYS_ZAP_H
#define	_SYS_ZAP_H

<<<<<<< HEAD


=======
>>>>>>> e9f14862
/*
 * ZAP - ZFS Attribute Processor
 *
 * The ZAP is a module which sits on top of the DMU (Data Management
 * Unit) and implements a higher-level storage primitive using DMU
 * objects.  Its primary consumer is the ZPL (ZFS Posix Layer).
 *
 * A "zapobj" is a DMU object which the ZAP uses to stores attributes.
 * Users should use only zap routines to access a zapobj - they should
 * not access the DMU object directly using DMU routines.
 *
 * The attributes stored in a zapobj are name-value pairs.  The name is
 * a zero-terminated string of up to ZAP_MAXNAMELEN bytes (including
 * terminating NULL).  The value is an array of integers, which may be
 * 1, 2, 4, or 8 bytes long.  The total space used by the array (number
 * of integers * integer length) can be up to ZAP_MAXVALUELEN bytes.
 * Note that an 8-byte integer value can be used to store the location
 * (object number) of another dmu object (which may be itself a zapobj).
 * Note that you can use a zero-length attribute to store a single bit
 * of information - the attribute is present or not.
 *
 * The ZAP routines are thread-safe.  However, you must observe the
 * DMU's restriction that a transaction may not be operated on
 * concurrently.
 *
 * Any of the routines that return an int may return an I/O error (EIO
 * or ECHECKSUM).
 *
 *
 * Implementation / Performance Notes:
 *
 * The ZAP is intended to operate most efficiently on attributes with
 * short (49 bytes or less) names and single 8-byte values, for which
 * the microzap will be used.  The ZAP should be efficient enough so
 * that the user does not need to cache these attributes.
 *
 * The ZAP's locking scheme makes its routines thread-safe.  Operations
 * on different zapobjs will be processed concurrently.  Operations on
 * the same zapobj which only read data will be processed concurrently.
 * Operations on the same zapobj which modify data will be processed
 * concurrently when there are many attributes in the zapobj (because
 * the ZAP uses per-block locking - more than 128 * (number of cpus)
 * small attributes will suffice).
 */

/*
 * We're using zero-terminated byte strings (ie. ASCII or UTF-8 C
 * strings) for the names of attributes, rather than a byte string
 * bounded by an explicit length.  If some day we want to support names
 * in character sets which have embedded zeros (eg. UTF-16, UTF-32),
 * we'll have to add routines for using length-bounded strings.
 */

#include <sys/dmu.h>

#ifdef	__cplusplus
extern "C" {
#endif

/*
 * The matchtype specifies which entry will be accessed.
 * MT_EXACT: only find an exact match (non-normalized)
 * MT_FIRST: find the "first" normalized (case and Unicode
 *     form) match; the designated "first" match will not change as long
 *     as the set of entries with this normalization doesn't change
 * MT_BEST: if there is an exact match, find that, otherwise find the
 *     first normalized match
 */
typedef enum matchtype
{
	MT_EXACT,
	MT_BEST,
	MT_FIRST
} matchtype_t;

/*
 * Create a new zapobj with no attributes and return its object number.
 * MT_EXACT will cause the zap object to only support MT_EXACT lookups,
 * otherwise any matchtype can be used for lookups.
 *
 * normflags specifies what normalization will be done.  values are:
 * 0: no normalization (legacy on-disk format, supports MT_EXACT matching
 *     only)
 * U8_TEXTPREP_TOLOWER: case normalization will be performed.
 *     MT_FIRST/MT_BEST matching will find entries that match without
 *     regard to case (eg. looking for "foo" can find an entry "Foo").
 * Eventually, other flags will permit unicode normalization as well.
 */
uint64_t zap_create(objset_t *ds, dmu_object_type_t ot,
    dmu_object_type_t bonustype, int bonuslen, dmu_tx_t *tx);
uint64_t zap_create_norm(objset_t *ds, int normflags, dmu_object_type_t ot,
    dmu_object_type_t bonustype, int bonuslen, dmu_tx_t *tx);

/*
 * Create a new zapobj with no attributes from the given (unallocated)
 * object number.
 */
int zap_create_claim(objset_t *ds, uint64_t obj, dmu_object_type_t ot,
    dmu_object_type_t bonustype, int bonuslen, dmu_tx_t *tx);
int zap_create_claim_norm(objset_t *ds, uint64_t obj,
    int normflags, dmu_object_type_t ot,
    dmu_object_type_t bonustype, int bonuslen, dmu_tx_t *tx);

/*
 * The zapobj passed in must be a valid ZAP object for all of the
 * following routines.
 */

/*
 * Destroy this zapobj and all its attributes.
 *
 * Frees the object number using dmu_object_free.
 */
int zap_destroy(objset_t *ds, uint64_t zapobj, dmu_tx_t *tx);

/*
 * Manipulate attributes.
 *
 * 'integer_size' is in bytes, and must be 1, 2, 4, or 8.
 */

/*
 * Retrieve the contents of the attribute with the given name.
 *
 * If the requested attribute does not exist, the call will fail and
 * return ENOENT.
 *
 * If 'integer_size' is smaller than the attribute's integer size, the
 * call will fail and return EINVAL.
 *
 * If 'integer_size' is equal to or larger than the attribute's integer
 * size, the call will succeed and return 0.  * When converting to a
 * larger integer size, the integers will be treated as unsigned (ie. no
 * sign-extension will be performed).
 *
 * 'num_integers' is the length (in integers) of 'buf'.
 *
 * If the attribute is longer than the buffer, as many integers as will
 * fit will be transferred to 'buf'.  If the entire attribute was not
 * transferred, the call will return EOVERFLOW.
 *
 * If rn_len is nonzero, realname will be set to the name of the found
 * entry (which may be different from the requested name if matchtype is
 * not MT_EXACT).
 *
 * If normalization_conflictp is not NULL, it will be set if there is
 * another name with the same case/unicode normalized form.
 */
int zap_lookup(objset_t *ds, uint64_t zapobj, const char *name,
    uint64_t integer_size, uint64_t num_integers, void *buf);
int zap_lookup_norm(objset_t *ds, uint64_t zapobj, const char *name,
    uint64_t integer_size, uint64_t num_integers, void *buf,
    matchtype_t mt, char *realname, int rn_len,
    boolean_t *normalization_conflictp);

int zap_count_write(objset_t *os, uint64_t zapobj, const char *name,
    int add, uint64_t *towrite, uint64_t *tooverwrite,
    uint64_t dn_datablkshift);

/*
 * Create an attribute with the given name and value.
 *
 * If an attribute with the given name already exists, the call will
 * fail and return EEXIST.
 */
int zap_add(objset_t *ds, uint64_t zapobj, const char *name,
    int integer_size, uint64_t num_integers,
    const void *val, dmu_tx_t *tx);

/*
 * Set the attribute with the given name to the given value.  If an
 * attribute with the given name does not exist, it will be created.  If
 * an attribute with the given name already exists, the previous value
 * will be overwritten.  The integer_size may be different from the
 * existing attribute's integer size, in which case the attribute's
 * integer size will be updated to the new value.
 */
int zap_update(objset_t *ds, uint64_t zapobj, const char *name,
    int integer_size, uint64_t num_integers, const void *val, dmu_tx_t *tx);

/*
 * Get the length (in integers) and the integer size of the specified
 * attribute.
 *
 * If the requested attribute does not exist, the call will fail and
 * return ENOENT.
 */
int zap_length(objset_t *ds, uint64_t zapobj, const char *name,
    uint64_t *integer_size, uint64_t *num_integers);

/*
 * Remove the specified attribute.
 *
 * If the specified attribute does not exist, the call will fail and
 * return ENOENT.
 */
int zap_remove(objset_t *ds, uint64_t zapobj, const char *name, dmu_tx_t *tx);
int zap_remove_norm(objset_t *ds, uint64_t zapobj, const char *name,
    matchtype_t mt, dmu_tx_t *tx);

/*
 * Returns (in *count) the number of attributes in the specified zap
 * object.
 */
int zap_count(objset_t *ds, uint64_t zapobj, uint64_t *count);


/*
 * Returns (in name) the name of the entry whose (value & mask)
 * (za_first_integer) is value, or ENOENT if not found.  The string
 * pointed to by name must be at least 256 bytes long.  If mask==0, the
 * match must be exact (ie, same as mask=-1ULL).
 */
int zap_value_search(objset_t *os, uint64_t zapobj,
    uint64_t value, uint64_t mask, char *name);

/*
 * Transfer all the entries from fromobj into intoobj.  Only works on
 * int_size=8 num_integers=1 values.  Fails if there are any duplicated
 * entries.
 */
int zap_join(objset_t *os, uint64_t fromobj, uint64_t intoobj, dmu_tx_t *tx);

/*
 * Manipulate entries where the name + value are the "same" (the name is
 * a stringified version of the value).
 */
int zap_add_int(objset_t *os, uint64_t obj, uint64_t value, dmu_tx_t *tx);
int zap_remove_int(objset_t *os, uint64_t obj, uint64_t value, dmu_tx_t *tx);
int zap_lookup_int(objset_t *os, uint64_t obj, uint64_t value);

struct zap;
struct zap_leaf;
typedef struct zap_cursor {
	/* This structure is opaque! */
	objset_t *zc_objset;
	struct zap *zc_zap;
	struct zap_leaf *zc_leaf;
	uint64_t zc_zapobj;
	uint64_t zc_hash;
	uint32_t zc_cd;
} zap_cursor_t;

typedef struct {
	int za_integer_length;
	/*
	 * za_normalization_conflict will be set if there are additional
	 * entries with this normalized form (eg, "foo" and "Foo").
	 */
	boolean_t za_normalization_conflict;
	uint64_t za_num_integers;
	uint64_t za_first_integer;	/* no sign extension for <8byte ints */
	char za_name[MAXNAMELEN];
} zap_attribute_t;

/*
 * The interface for listing all the attributes of a zapobj can be
 * thought of as cursor moving down a list of the attributes one by
 * one.  The cookie returned by the zap_cursor_serialize routine is
 * persistent across system calls (and across reboot, even).
 */

/*
 * Initialize a zap cursor, pointing to the "first" attribute of the
 * zapobj.  You must _fini the cursor when you are done with it.
 */
void zap_cursor_init(zap_cursor_t *zc, objset_t *ds, uint64_t zapobj);
void zap_cursor_fini(zap_cursor_t *zc);

/*
 * Get the attribute currently pointed to by the cursor.  Returns
 * ENOENT if at the end of the attributes.
 */
int zap_cursor_retrieve(zap_cursor_t *zc, zap_attribute_t *za);

/*
 * Advance the cursor to the next attribute.
 */
void zap_cursor_advance(zap_cursor_t *zc);

/*
 * Get a persistent cookie pointing to the current position of the zap
 * cursor.  The low 4 bits in the cookie are always zero, and thus can
 * be used as to differentiate a serialized cookie from a different type
 * of value.  The cookie will be less than 2^32 as long as there are
 * fewer than 2^22 (4.2 million) entries in the zap object.
 */
uint64_t zap_cursor_serialize(zap_cursor_t *zc);

/*
 * Initialize a zap cursor pointing to the position recorded by
 * zap_cursor_serialize (in the "serialized" argument).  You can also
 * use a "serialized" argument of 0 to start at the beginning of the
 * zapobj (ie.  zap_cursor_init_serialized(..., 0) is equivalent to
 * zap_cursor_init(...).)
 */
void zap_cursor_init_serialized(zap_cursor_t *zc, objset_t *ds,
    uint64_t zapobj, uint64_t serialized);


#define	ZAP_HISTOGRAM_SIZE 10

typedef struct zap_stats {
	/*
	 * Size of the pointer table (in number of entries).
	 * This is always a power of 2, or zero if it's a microzap.
	 * In general, it should be considerably greater than zs_num_leafs.
	 */
	uint64_t zs_ptrtbl_len;

	uint64_t zs_blocksize;		/* size of zap blocks */

	/*
	 * The number of blocks used.  Note that some blocks may be
	 * wasted because old ptrtbl's and large name/value blocks are
	 * not reused.  (Although their space is reclaimed, we don't
	 * reuse those offsets in the object.)
	 */
	uint64_t zs_num_blocks;

	/*
	 * Pointer table values from zap_ptrtbl in the zap_phys_t
	 */
	uint64_t zs_ptrtbl_nextblk;	  /* next (larger) copy start block */
	uint64_t zs_ptrtbl_blks_copied;   /* number source blocks copied */
	uint64_t zs_ptrtbl_zt_blk;	  /* starting block number */
	uint64_t zs_ptrtbl_zt_numblks;    /* number of blocks */
	uint64_t zs_ptrtbl_zt_shift;	  /* bits to index it */

	/*
	 * Values of the other members of the zap_phys_t
	 */
	uint64_t zs_block_type;		/* ZBT_HEADER */
	uint64_t zs_magic;		/* ZAP_MAGIC */
	uint64_t zs_num_leafs;		/* The number of leaf blocks */
	uint64_t zs_num_entries;	/* The number of zap entries */
	uint64_t zs_salt;		/* salt to stir into hash function */

	/*
	 * Histograms.  For all histograms, the last index
	 * (ZAP_HISTOGRAM_SIZE-1) includes any values which are greater
	 * than what can be represented.  For example
	 * zs_leafs_with_n5_entries[ZAP_HISTOGRAM_SIZE-1] is the number
	 * of leafs with more than 45 entries.
	 */

	/*
	 * zs_leafs_with_n_pointers[n] is the number of leafs with
	 * 2^n pointers to it.
	 */
	uint64_t zs_leafs_with_2n_pointers[ZAP_HISTOGRAM_SIZE];

	/*
	 * zs_leafs_with_n_entries[n] is the number of leafs with
	 * [n*5, (n+1)*5) entries.  In the current implementation, there
	 * can be at most 55 entries in any block, but there may be
	 * fewer if the name or value is large, or the block is not
	 * completely full.
	 */
	uint64_t zs_blocks_with_n5_entries[ZAP_HISTOGRAM_SIZE];

	/*
	 * zs_leafs_n_tenths_full[n] is the number of leafs whose
	 * fullness is in the range [n/10, (n+1)/10).
	 */
	uint64_t zs_blocks_n_tenths_full[ZAP_HISTOGRAM_SIZE];

	/*
	 * zs_entries_using_n_chunks[n] is the number of entries which
	 * consume n 24-byte chunks.  (Note, large names/values only use
	 * one chunk, but contribute to zs_num_blocks_large.)
	 */
	uint64_t zs_entries_using_n_chunks[ZAP_HISTOGRAM_SIZE];

	/*
	 * zs_buckets_with_n_entries[n] is the number of buckets (each
	 * leaf has 64 buckets) with n entries.
	 * zs_buckets_with_n_entries[1] should be very close to
	 * zs_num_entries.
	 */
	uint64_t zs_buckets_with_n_entries[ZAP_HISTOGRAM_SIZE];
} zap_stats_t;

/*
 * Get statistics about a ZAP object.  Note: you need to be aware of the
 * internal implementation of the ZAP to correctly interpret some of the
 * statistics.  This interface shouldn't be relied on unless you really
 * know what you're doing.
 */
int zap_get_stats(objset_t *ds, uint64_t zapobj, zap_stats_t *zs);

#ifdef	__cplusplus
}
#endif

#endif	/* _SYS_ZAP_H */<|MERGE_RESOLUTION|>--- conflicted
+++ resolved
@@ -26,11 +26,6 @@
 #ifndef	_SYS_ZAP_H
 #define	_SYS_ZAP_H
 
-<<<<<<< HEAD
-
-
-=======
->>>>>>> e9f14862
 /*
  * ZAP - ZFS Attribute Processor
  *
