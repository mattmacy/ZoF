--- conflicted
+++ resolved
@@ -24,12 +24,7 @@
  * Use is subject to license terms.
  */
 
-<<<<<<< HEAD
-
-
-=======
 #include <sys/zio.h>
->>>>>>> 428870ff
 #include <sys/spa.h>
 #include <sys/sunddi.h>
 
