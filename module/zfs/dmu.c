/*
 * CDDL HEADER START
 *
 * The contents of this file are subject to the terms of the
 * Common Development and Distribution License (the "License").
 * You may not use this file except in compliance with the License.
 *
 * You can obtain a copy of the license at usr/src/OPENSOLARIS.LICENSE
 * or http://www.opensolaris.org/os/licensing.
 * See the License for the specific language governing permissions
 * and limitations under the License.
 *
 * When distributing Covered Code, include this CDDL HEADER in each
 * file and include the License file at usr/src/OPENSOLARIS.LICENSE.
 * If applicable, add the following below this CDDL HEADER, with the
 * fields enclosed by brackets "[]" replaced with your own identifying
 * information: Portions Copyright [yyyy] [name of copyright owner]
 *
 * CDDL HEADER END
 */
/*
 * Copyright (c) 2005, 2010, Oracle and/or its affiliates. All rights reserved.
 * Copyright (c) 2011, 2020 by Delphix. All rights reserved.
 * Copyright (c) 2013 by Saso Kiselkov. All rights reserved.
 * Copyright (c) 2013, Joyent, Inc. All rights reserved.
 * Copyright (c) 2016, Nexenta Systems, Inc. All rights reserved.
 * Copyright (c) 2015 by Chunwei Chen. All rights reserved.
 * Copyright (c) 2019 Datto Inc.
 */

#include <sys/dmu.h>
#include <sys/dmu_impl.h>
#include <sys/dmu_tx.h>
#include <sys/dbuf.h>
#include <sys/dnode.h>
#include <sys/zfs_context.h>
#include <sys/dmu_objset.h>
#include <sys/dmu_traverse.h>
#include <sys/dsl_dataset.h>
#include <sys/dsl_dir.h>
#include <sys/dsl_pool.h>
#include <sys/dsl_synctask.h>
#include <sys/dsl_prop.h>
#include <sys/dmu_zfetch.h>
#include <sys/zfs_ioctl.h>
#include <sys/zap.h>
#include <sys/zio_checksum.h>
#include <sys/zio_compress.h>
#include <sys/sa.h>
#include <sys/zfeature.h>
#include <sys/abd.h>
#include <sys/trace_zfs.h>
#include <sys/zfs_rlock.h>
#ifdef _KERNEL
#include <sys/vmsystm.h>
#include <sys/zfs_znode.h>
#endif

/*
 * Enable/disable nopwrite feature.
 */
int zfs_nopwrite_enabled = 1;

/*
 * Tunable to control percentage of dirtied L1 blocks from frees allowed into
 * one TXG. After this threshold is crossed, additional dirty blocks from frees
 * will wait until the next TXG.
 * A value of zero will disable this throttle.
 */
unsigned long zfs_per_txg_dirty_frees_percent = 5;

/*
 * Enable/disable forcing txg sync when dirty in dmu_offset_next.
 */
int zfs_dmu_offset_next_sync = 0;

/*
 * Limit the amount we can prefetch with one call to this amount.  This
 * helps to limit the amount of memory that can be used by prefetching.
 * Larger objects should be prefetched a bit at a time.
 */
int dmu_prefetch_max = 8 * SPA_MAXBLOCKSIZE;

const dmu_object_type_info_t dmu_ot[DMU_OT_NUMTYPES] = {
	{DMU_BSWAP_UINT8,  TRUE,  FALSE, FALSE, "unallocated"		},
	{DMU_BSWAP_ZAP,    TRUE,  TRUE,  FALSE, "object directory"	},
	{DMU_BSWAP_UINT64, TRUE,  TRUE,  FALSE, "object array"		},
	{DMU_BSWAP_UINT8,  TRUE,  FALSE, FALSE, "packed nvlist"		},
	{DMU_BSWAP_UINT64, TRUE,  FALSE, FALSE, "packed nvlist size"	},
	{DMU_BSWAP_UINT64, TRUE,  FALSE, FALSE, "bpobj"			},
	{DMU_BSWAP_UINT64, TRUE,  FALSE, FALSE, "bpobj header"		},
	{DMU_BSWAP_UINT64, TRUE,  FALSE, FALSE, "SPA space map header"	},
	{DMU_BSWAP_UINT64, TRUE,  FALSE, FALSE, "SPA space map"		},
	{DMU_BSWAP_UINT64, TRUE,  FALSE, TRUE,  "ZIL intent log"	},
	{DMU_BSWAP_DNODE,  TRUE,  FALSE, TRUE,  "DMU dnode"		},
	{DMU_BSWAP_OBJSET, TRUE,  TRUE,  FALSE, "DMU objset"		},
	{DMU_BSWAP_UINT64, TRUE,  TRUE,  FALSE, "DSL directory"		},
	{DMU_BSWAP_ZAP,    TRUE,  TRUE,  FALSE, "DSL directory child map"},
	{DMU_BSWAP_ZAP,    TRUE,  TRUE,  FALSE, "DSL dataset snap map"	},
	{DMU_BSWAP_ZAP,    TRUE,  TRUE,  FALSE, "DSL props"		},
	{DMU_BSWAP_UINT64, TRUE,  TRUE,  FALSE, "DSL dataset"		},
	{DMU_BSWAP_ZNODE,  TRUE,  FALSE, FALSE, "ZFS znode"		},
	{DMU_BSWAP_OLDACL, TRUE,  FALSE, TRUE,  "ZFS V0 ACL"		},
	{DMU_BSWAP_UINT8,  FALSE, FALSE, TRUE,  "ZFS plain file"	},
	{DMU_BSWAP_ZAP,    TRUE,  FALSE, TRUE,  "ZFS directory"		},
	{DMU_BSWAP_ZAP,    TRUE,  FALSE, FALSE, "ZFS master node"	},
	{DMU_BSWAP_ZAP,    TRUE,  FALSE, TRUE,  "ZFS delete queue"	},
	{DMU_BSWAP_UINT8,  FALSE, FALSE, TRUE,  "zvol object"		},
	{DMU_BSWAP_ZAP,    TRUE,  FALSE, FALSE, "zvol prop"		},
	{DMU_BSWAP_UINT8,  FALSE, FALSE, TRUE,  "other uint8[]"		},
	{DMU_BSWAP_UINT64, FALSE, FALSE, TRUE,  "other uint64[]"	},
	{DMU_BSWAP_ZAP,    TRUE,  FALSE, FALSE, "other ZAP"		},
	{DMU_BSWAP_ZAP,    TRUE,  FALSE, FALSE, "persistent error log"	},
	{DMU_BSWAP_UINT8,  TRUE,  FALSE, FALSE, "SPA history"		},
	{DMU_BSWAP_UINT64, TRUE,  FALSE, FALSE, "SPA history offsets"	},
	{DMU_BSWAP_ZAP,    TRUE,  TRUE,  FALSE, "Pool properties"	},
	{DMU_BSWAP_ZAP,    TRUE,  TRUE,  FALSE, "DSL permissions"	},
	{DMU_BSWAP_ACL,    TRUE,  FALSE, TRUE,  "ZFS ACL"		},
	{DMU_BSWAP_UINT8,  TRUE,  FALSE, TRUE,  "ZFS SYSACL"		},
	{DMU_BSWAP_UINT8,  TRUE,  FALSE, TRUE,  "FUID table"		},
	{DMU_BSWAP_UINT64, TRUE,  FALSE, FALSE, "FUID table size"	},
	{DMU_BSWAP_ZAP,    TRUE,  TRUE,  FALSE, "DSL dataset next clones"},
	{DMU_BSWAP_ZAP,    TRUE,  FALSE, FALSE, "scan work queue"	},
	{DMU_BSWAP_ZAP,    TRUE,  FALSE, TRUE,  "ZFS user/group/project used" },
	{DMU_BSWAP_ZAP,    TRUE,  FALSE, TRUE,  "ZFS user/group/project quota"},
	{DMU_BSWAP_ZAP,    TRUE,  TRUE,  FALSE, "snapshot refcount tags"},
	{DMU_BSWAP_ZAP,    TRUE,  FALSE, FALSE, "DDT ZAP algorithm"	},
	{DMU_BSWAP_ZAP,    TRUE,  FALSE, FALSE, "DDT statistics"	},
	{DMU_BSWAP_UINT8,  TRUE,  FALSE, TRUE,	"System attributes"	},
	{DMU_BSWAP_ZAP,    TRUE,  FALSE, TRUE,	"SA master node"	},
	{DMU_BSWAP_ZAP,    TRUE,  FALSE, TRUE,	"SA attr registration"	},
	{DMU_BSWAP_ZAP,    TRUE,  FALSE, TRUE,	"SA attr layouts"	},
	{DMU_BSWAP_ZAP,    TRUE,  FALSE, FALSE, "scan translations"	},
	{DMU_BSWAP_UINT8,  FALSE, FALSE, TRUE,  "deduplicated block"	},
	{DMU_BSWAP_ZAP,    TRUE,  TRUE,  FALSE, "DSL deadlist map"	},
	{DMU_BSWAP_UINT64, TRUE,  TRUE,  FALSE, "DSL deadlist map hdr"	},
	{DMU_BSWAP_ZAP,    TRUE,  TRUE,  FALSE, "DSL dir clones"	},
	{DMU_BSWAP_UINT64, TRUE,  FALSE, FALSE, "bpobj subobj"		}
};

const dmu_object_byteswap_info_t dmu_ot_byteswap[DMU_BSWAP_NUMFUNCS] = {
	{	byteswap_uint8_array,	"uint8"		},
	{	byteswap_uint16_array,	"uint16"	},
	{	byteswap_uint32_array,	"uint32"	},
	{	byteswap_uint64_array,	"uint64"	},
	{	zap_byteswap,		"zap"		},
	{	dnode_buf_byteswap,	"dnode"		},
	{	dmu_objset_byteswap,	"objset"	},
	{	zfs_znode_byteswap,	"znode"		},
	{	zfs_oldacl_byteswap,	"oldacl"	},
	{	zfs_acl_byteswap,	"acl"		}
};

/*
 * DMU support for xuio
 */
kstat_t *xuio_ksp = NULL;

typedef struct xuio_stats {
	/* loaned yet not returned arc_buf */
	kstat_named_t xuiostat_onloan_rbuf;
	kstat_named_t xuiostat_onloan_wbuf;
	/* whether a copy is made when loaning out a read buffer */
	kstat_named_t xuiostat_rbuf_copied;
	kstat_named_t xuiostat_rbuf_nocopy;
	/* whether a copy is made when assigning a write buffer */
	kstat_named_t xuiostat_wbuf_copied;
	kstat_named_t xuiostat_wbuf_nocopy;
} xuio_stats_t;

static xuio_stats_t xuio_stats = {
	{ "onloan_read_buf",	KSTAT_DATA_UINT64 },
	{ "onloan_write_buf",	KSTAT_DATA_UINT64 },
	{ "read_buf_copied",	KSTAT_DATA_UINT64 },
	{ "read_buf_nocopy",	KSTAT_DATA_UINT64 },
	{ "write_buf_copied",	KSTAT_DATA_UINT64 },
	{ "write_buf_nocopy",	KSTAT_DATA_UINT64 }
};

#define	XUIOSTAT_INCR(stat, val)        \
	atomic_add_64(&xuio_stats.stat.value.ui64, (val))
#define	XUIOSTAT_BUMP(stat)	XUIOSTAT_INCR(stat, 1)


#ifdef ZFS_DEBUG
#define DEBUG_REFCOUNT(a, b, c) uint32_t b
#define DEBUG_COUNTER_U(a, b, c) uint64_t b
#define DEBUG_REFCOUNT_ADD(b) atomic_inc_32(&(b))
#define DEBUG_REFCOUNT_DEC(b) atomic_dec_32(&(b))
#else
#define DEBUG_REFCOUNT(a, b, c)
#define DEBUG_COUNTER_U(a, b, c)
#define DEBUG_REFCOUNT_ADD(b)
#define DEBUG_REFCOUNT_DEC(b)
#endif


DEBUG_REFCOUNT(_vfs_zfs_dmu, dbsn_in_flight, "DMU buf set nodes in flight");
DEBUG_COUNTER_U(_vfs_zfs_dmu, dmu_ctx_total, "Total DMU contexts");
DEBUG_COUNTER_U(_vfs_zfs_dmu, buf_set_total, "Total buffer sets");
DEBUG_REFCOUNT(_vfs_zfs_dmu, dmu_ctx_in_flight, "DMU contexts in flight");
DEBUG_REFCOUNT(_vfs_zfs_dmu, buf_set_in_flight, "Buffer sets in flight");

int
dmu_buf_hold_noread_by_dnode(dnode_t *dn, uint64_t offset,
    void *tag, dmu_buf_t **dbp)
{
	uint64_t blkid;
	dmu_buf_impl_t *db;

	rw_enter(&dn->dn_struct_rwlock, RW_READER);
	blkid = dbuf_whichblock(dn, 0, offset);
	db = dbuf_hold(dn, blkid, tag);
	rw_exit(&dn->dn_struct_rwlock);

	if (db == NULL) {
		*dbp = NULL;
		return (SET_ERROR(EIO));
	}

	*dbp = &db->db;
	return (0);
}
int
dmu_buf_hold_noread(objset_t *os, uint64_t object, uint64_t offset,
    void *tag, dmu_buf_t **dbp)
{
	dnode_t *dn;
	uint64_t blkid;
	dmu_buf_impl_t *db;
	int err;

	err = dnode_hold(os, object, FTAG, &dn);
	if (err)
		return (err);
	rw_enter(&dn->dn_struct_rwlock, RW_READER);
	blkid = dbuf_whichblock(dn, 0, offset);
	db = dbuf_hold(dn, blkid, tag);
	rw_exit(&dn->dn_struct_rwlock);
	dnode_rele(dn, FTAG);

	if (db == NULL) {
		*dbp = NULL;
		return (SET_ERROR(EIO));
	}

	*dbp = &db->db;
	return (err);
}

int
dmu_buf_hold_by_dnode(dnode_t *dn, uint64_t offset,
    void *tag, dmu_buf_t **dbp, int flags)
{
	int err;
	int db_flags = DB_RF_CANFAIL;

	if ((flags & DMU_CTX_FLAG_PREFETCH) == 0)
		db_flags |= DB_RF_NOPREFETCH;
	if (flags & DMU_CTX_FLAG_NODECRYPT)
		db_flags |= DB_RF_NO_DECRYPT;

	err = dmu_buf_hold_noread_by_dnode(dn, offset, tag, dbp);
	if (err == 0) {
		dmu_buf_impl_t *db = (dmu_buf_impl_t *)(*dbp);
		err = dbuf_read(db, NULL, db_flags);
		if (err != 0) {
			dbuf_rele(db, tag);
			*dbp = NULL;
		}
	}

	return (err);
}

int
dmu_buf_hold(objset_t *os, uint64_t object, uint64_t offset,
    void *tag, dmu_buf_t **dbp, int flags)
{
	int err;
	int db_flags = DB_RF_CANFAIL;

	if ((flags & DMU_CTX_FLAG_PREFETCH) == 0)
		db_flags |= DB_RF_NOPREFETCH;
	if (flags & DMU_CTX_FLAG_NODECRYPT)
		db_flags |= DB_RF_NO_DECRYPT;

	err = dmu_buf_hold_noread(os, object, offset, tag, dbp);
	if (err == 0) {
		dmu_buf_impl_t *db = (dmu_buf_impl_t *)(*dbp);
		err = dbuf_read(db, NULL, db_flags);
		if (err != 0) {
			dbuf_rele(db, tag);
			*dbp = NULL;
		}
	}

	return (err);
}

int
dmu_bonus_max(void)
{
	return (DN_OLD_MAX_BONUSLEN);
}

int
dmu_set_bonus(dmu_buf_t *db_fake, int newsize, dmu_tx_t *tx)
{
	dmu_buf_impl_t *db = (dmu_buf_impl_t *)db_fake;
	dnode_t *dn;
	int error;

	DB_DNODE_ENTER(db);
	dn = DB_DNODE(db);

	if (dn->dn_bonus != db) {
		error = SET_ERROR(EINVAL);
	} else if (newsize < 0 || newsize > db_fake->db_size) {
		error = SET_ERROR(EINVAL);
	} else {
		dnode_setbonuslen(dn, newsize, tx);
		error = 0;
	}

	DB_DNODE_EXIT(db);
	return (error);
}

int
dmu_set_bonustype(dmu_buf_t *db_fake, dmu_object_type_t type, dmu_tx_t *tx)
{
	dmu_buf_impl_t *db = (dmu_buf_impl_t *)db_fake;
	dnode_t *dn;
	int error;

	DB_DNODE_ENTER(db);
	dn = DB_DNODE(db);

	if (!DMU_OT_IS_VALID(type)) {
		error = SET_ERROR(EINVAL);
	} else if (dn->dn_bonus != db) {
		error = SET_ERROR(EINVAL);
	} else {
		dnode_setbonus_type(dn, type, tx);
		error = 0;
	}

	DB_DNODE_EXIT(db);
	return (error);
}

dmu_object_type_t
dmu_get_bonustype(dmu_buf_t *db_fake)
{
	dmu_buf_impl_t *db = (dmu_buf_impl_t *)db_fake;
	dnode_t *dn;
	dmu_object_type_t type;

	DB_DNODE_ENTER(db);
	dn = DB_DNODE(db);
	type = dn->dn_bonustype;
	DB_DNODE_EXIT(db);

	return (type);
}

int
dmu_rm_spill(objset_t *os, uint64_t object, dmu_tx_t *tx)
{
	dnode_t *dn;
	int error;

	error = dnode_hold(os, object, FTAG, &dn);
	dbuf_rm_spill(dn, tx);
	rw_enter(&dn->dn_struct_rwlock, RW_WRITER);
	dnode_rm_spill(dn, tx);
	rw_exit(&dn->dn_struct_rwlock);
	dnode_rele(dn, FTAG);
	return (error);
}

/*
 * Lookup and hold the bonus buffer for the provided dnode.  If the dnode
 * has not yet been allocated a new bonus dbuf a will be allocated.
 * Returns ENOENT, EIO, or 0.
 */
int dmu_bonus_hold_by_dnode(dnode_t *dn, void *tag, dmu_buf_t **dbp,
    uint32_t flags)
{
	dmu_buf_impl_t *db;
	int error;
	uint32_t db_flags = DB_RF_MUST_SUCCEED;

	if ((flags & DMU_CTX_FLAG_PREFETCH) == 0)
		db_flags |= DB_RF_NOPREFETCH;
	if (flags & DMU_CTX_FLAG_NODECRYPT)
		db_flags |= DB_RF_NO_DECRYPT;

	rw_enter(&dn->dn_struct_rwlock, RW_READER);
	if (dn->dn_bonus == NULL) {
		rw_exit(&dn->dn_struct_rwlock);
		rw_enter(&dn->dn_struct_rwlock, RW_WRITER);
		if (dn->dn_bonus == NULL)
			dbuf_create_bonus(dn);
	}
	db = dn->dn_bonus;

	/* as long as the bonus buf is held, the dnode will be held */
	if (zfs_refcount_add(&db->db_holds, tag) == 1) {
		VERIFY(dnode_add_ref(dn, db));
		atomic_inc_32(&dn->dn_dbufs_count);
	}

	/*
	 * Wait to drop dn_struct_rwlock until after adding the bonus dbuf's
	 * hold and incrementing the dbuf count to ensure that dnode_move() sees
	 * a dnode hold for every dbuf.
	 */
	rw_exit(&dn->dn_struct_rwlock);

	error = dbuf_read(db, NULL, db_flags);
	if (error) {
		dnode_evict_bonus(dn);
		dbuf_rele(db, tag);
		*dbp = NULL;
		return (error);
	}

	*dbp = &db->db;
	return (0);
}

int
dmu_bonus_hold(objset_t *os, uint64_t object, void *tag, dmu_buf_t **dbp)
{
	dnode_t *dn;
	int error;

	error = dnode_hold(os, object, FTAG, &dn);
	if (error)
		return (error);

	error = dmu_bonus_hold_by_dnode(dn, tag, dbp, 0);
	dnode_rele(dn, FTAG);

	return (error);
}

/*
 * returns ENOENT, EIO, or 0.
 *
 * This interface will allocate a blank spill dbuf when a spill blk
 * doesn't already exist on the dnode.
 *
 * if you only want to find an already existing spill db, then
 * dmu_spill_hold_existing() should be used.
 */
int
dmu_spill_hold_by_dnode(dnode_t *dn, uint32_t flags, void *tag, dmu_buf_t **dbp)
{
	dmu_buf_impl_t *db = NULL;
	int err;

	if ((flags & DB_RF_HAVESTRUCT) == 0)
		rw_enter(&dn->dn_struct_rwlock, RW_READER);

	db = dbuf_hold(dn, DMU_SPILL_BLKID, tag);

	if ((flags & DB_RF_HAVESTRUCT) == 0)
		rw_exit(&dn->dn_struct_rwlock);

	if (db == NULL) {
		*dbp = NULL;
		return (SET_ERROR(EIO));
	}
	err = dbuf_read(db, NULL, flags);
	if (err == 0)
		*dbp = &db->db;
	else {
		dbuf_rele(db, tag);
		*dbp = NULL;
	}
	return (err);
}

int
dmu_spill_hold_existing(dmu_buf_t *bonus, void *tag, dmu_buf_t **dbp)
{
	dmu_buf_impl_t *db = (dmu_buf_impl_t *)bonus;
	dnode_t *dn;
	int err;

	DB_DNODE_ENTER(db);
	dn = DB_DNODE(db);

	if (spa_version(dn->dn_objset->os_spa) < SPA_VERSION_SA) {
		err = SET_ERROR(EINVAL);
	} else {
		rw_enter(&dn->dn_struct_rwlock, RW_READER);

		if (!dn->dn_have_spill) {
			err = SET_ERROR(ENOENT);
		} else {
			err = dmu_spill_hold_by_dnode(dn,
			    DB_RF_HAVESTRUCT | DB_RF_CANFAIL, tag, dbp);
		}

		rw_exit(&dn->dn_struct_rwlock);
	}

	DB_DNODE_EXIT(db);
	return (err);
}

int
dmu_spill_hold_by_bonus(dmu_buf_t *bonus, uint32_t flags, void *tag,
    dmu_buf_t **dbp)
{
	dmu_buf_impl_t *db = (dmu_buf_impl_t *)bonus;
	dnode_t *dn;
	int err;
	uint32_t db_flags = DB_RF_CANFAIL;

	if (flags & DMU_CTX_FLAG_NODECRYPT)
		db_flags |= DB_RF_NO_DECRYPT;

	DB_DNODE_ENTER(db);
	dn = DB_DNODE(db);
	err = dmu_spill_hold_by_dnode(dn, db_flags, tag, dbp);
	DB_DNODE_EXIT(db);

	return (err);
}

/*
 * Note: longer-term, we should modify all of the dmu_buf_*() interfaces
 * to take a held dnode rather than <os, object> -- the lookup is wasteful,
 * and can induce severe lock contention when writing to several files
 * whose dnodes are in the same block.
 */
int
dmu_buf_hold_array_by_dnode(dnode_t *dn, uint64_t offset, uint64_t length,
    boolean_t read, void *tag, int *numbufsp, dmu_buf_t ***dbpp, uint32_t flags)
{
	dmu_buf_t **dbp;
	uint64_t blkid, nblks, i;
	uint32_t dbuf_flags;
	int err;
	zio_t *zio;

	ASSERT(length <= DMU_MAX_ACCESS);

	/*
	 * Note: We directly notify the prefetch code of this read, so that
	 * we can tell it about the multi-block read.  dbuf_read() only knows
	 * about the one block it is accessing.
	 */
	dbuf_flags = DB_RF_CANFAIL | DB_RF_NEVERWAIT | DB_RF_HAVESTRUCT |
	    DB_RF_NOPREFETCH;

	rw_enter(&dn->dn_struct_rwlock, RW_READER);
	if (dn->dn_datablkshift) {
		int blkshift = dn->dn_datablkshift;
		nblks = (P2ROUNDUP(offset + length, 1ULL << blkshift) -
		    P2ALIGN(offset, 1ULL << blkshift)) >> blkshift;
	} else {
		if (offset + length > dn->dn_datablksz) {
			zfs_panic_recover("zfs: accessing past end of object "
			    "%llx/%llx (size=%u access=%llu+%llu)",
			    (longlong_t)dn->dn_objset->
			    os_dsl_dataset->ds_object,
			    (longlong_t)dn->dn_object, dn->dn_datablksz,
			    (longlong_t)offset, (longlong_t)length);
			rw_exit(&dn->dn_struct_rwlock);
			return (SET_ERROR(EIO));
		}
		nblks = 1;
	}
	dbp = kmem_zalloc(sizeof (dmu_buf_t *) * nblks, KM_SLEEP);

	zio = zio_root(dn->dn_objset->os_spa, NULL, NULL, ZIO_FLAG_CANFAIL);
	blkid = dbuf_whichblock(dn, 0, offset);
	for (i = 0; i < nblks; i++) {
		dmu_buf_impl_t *db = dbuf_hold(dn, blkid + i, tag);
		if (db == NULL) {
			rw_exit(&dn->dn_struct_rwlock);
			dmu_buf_rele_array(dbp, nblks, tag);
			zio_nowait(zio);
			return (SET_ERROR(EIO));
		}

		/* initiate async i/o */
		if (read)
			(void) dbuf_read(db, zio, dbuf_flags);
		dbp[i] = &db->db;
	}

	if ((flags & DMU_CTX_FLAG_PREFETCH) &&
	    DNODE_META_IS_CACHEABLE(dn) && length <= zfetch_array_rd_sz) {
		dmu_zfetch(&dn->dn_zfetch, blkid, nblks,
		    read && DNODE_IS_CACHEABLE(dn), B_TRUE);
	}
	rw_exit(&dn->dn_struct_rwlock);

	/* wait for async i/o */
	err = zio_wait(zio);
	if (err) {
		dmu_buf_rele_array(dbp, nblks, tag);
		return (err);
	}

	/* wait for other io to complete */
	if (read) {
		for (i = 0; i < nblks; i++) {
			dmu_buf_impl_t *db = (dmu_buf_impl_t *)dbp[i];
			mutex_enter(&db->db_mtx);
			while (db->db_state & (DB_READ|DB_FILL))
				cv_wait(&db->db_changed, &db->db_mtx);
			if (db->db_state == DB_UNCACHED)
				err = SET_ERROR(EIO);
			mutex_exit(&db->db_mtx);
			if (err) {
				dmu_buf_rele_array(dbp, nblks, tag);
				return (err);
			}
		}
	}

	*numbufsp = nblks;
	*dbpp = dbp;
	return (0);
}

static int
dmu_buf_hold_array(objset_t *os, uint64_t object, uint64_t offset,
    uint64_t length, int read, void *tag, int *numbufsp, dmu_buf_t ***dbpp)
{
	dnode_t *dn;
	int err;

	err = dnode_hold(os, object, FTAG, &dn);
	if (err)
		return (err);

	err = dmu_buf_hold_array_by_dnode(dn, offset, length, read, tag,
	    numbufsp, dbpp, DMU_CTX_FLAG_PREFETCH);

	dnode_rele(dn, FTAG);

	return (err);
}

int
dmu_buf_hold_array_by_bonus(dmu_buf_t *db_fake, uint64_t offset,
    uint64_t length, boolean_t read, void *tag, int *numbufsp,
    dmu_buf_t ***dbpp)
{
	dmu_buf_impl_t *db = (dmu_buf_impl_t *)db_fake;
	dnode_t *dn;
	int err;

	DB_DNODE_ENTER(db);
	dn = DB_DNODE(db);
	err = dmu_buf_hold_array_by_dnode(dn, offset, length, read, tag,
	    numbufsp, dbpp, DMU_CTX_FLAG_PREFETCH);
	DB_DNODE_EXIT(db);

	return (err);
}

void
dmu_buf_rele_array(dmu_buf_t **dbp_fake, int numbufs, void *tag)
{
	int i;
	dmu_buf_impl_t **dbp = (dmu_buf_impl_t **)dbp_fake;

	if (numbufs == 0)
		return;

	for (i = 0; i < numbufs; i++) {
		if (dbp[i])
			dbuf_rele(dbp[i], tag);
	}

	kmem_free(dbp, sizeof (dmu_buf_t *) * numbufs);
}

/*
 * Issue prefetch i/os for the given blocks.  If level is greater than 0, the
 * indirect blocks prefetched will be those that point to the blocks containing
 * the data starting at offset, and continuing to offset + len.
 *
 * Note that if the indirect blocks above the blocks being prefetched are not
 * in cache, they will be asynchronously read in.
 */
void
dmu_prefetch(objset_t *os, uint64_t object, int64_t level, uint64_t offset,
    uint64_t len, zio_priority_t pri)
{
	dnode_t *dn;
	uint64_t blkid;
	int nblks, err;

	if (len == 0) {  /* they're interested in the bonus buffer */
		dn = DMU_META_DNODE(os);

		if (object == 0 || object >= DN_MAX_OBJECT)
			return;

		rw_enter(&dn->dn_struct_rwlock, RW_READER);
		blkid = dbuf_whichblock(dn, level,
		    object * sizeof (dnode_phys_t));
		dbuf_prefetch(dn, level, blkid, pri, 0);
		rw_exit(&dn->dn_struct_rwlock);
		return;
	}

	/*
	 * See comment before the definition of dmu_prefetch_max.
	 */
	len = MIN(len, dmu_prefetch_max);

	/*
	 * XXX - Note, if the dnode for the requested object is not
	 * already cached, we will do a *synchronous* read in the
	 * dnode_hold() call.  The same is true for any indirects.
	 */
	err = dnode_hold(os, object, FTAG, &dn);
	if (err != 0)
		return;

	/*
	 * offset + len - 1 is the last byte we want to prefetch for, and offset
	 * is the first.  Then dbuf_whichblk(dn, level, off + len - 1) is the
	 * last block we want to prefetch, and dbuf_whichblock(dn, level,
	 * offset)  is the first.  Then the number we need to prefetch is the
	 * last - first + 1.
	 */
	rw_enter(&dn->dn_struct_rwlock, RW_READER);
	if (level > 0 || dn->dn_datablkshift != 0) {
		nblks = dbuf_whichblock(dn, level, offset + len - 1) -
		    dbuf_whichblock(dn, level, offset) + 1;
	} else {
		nblks = (offset < dn->dn_datablksz);
	}

	if (nblks != 0) {
		blkid = dbuf_whichblock(dn, level, offset);
		for (int i = 0; i < nblks; i++)
			dbuf_prefetch(dn, level, blkid + i, pri, 0);
	}
	rw_exit(&dn->dn_struct_rwlock);

	dnode_rele(dn, FTAG);
}

/*
 * Get the next "chunk" of file data to free.  We traverse the file from
 * the end so that the file gets shorter over time (if we crashes in the
 * middle, this will leave us in a better state).  We find allocated file
 * data by simply searching the allocated level 1 indirects.
 *
 * On input, *start should be the first offset that does not need to be
 * freed (e.g. "offset + length").  On return, *start will be the first
 * offset that should be freed and l1blks is set to the number of level 1
 * indirect blocks found within the chunk.
 */
static int
get_next_chunk(dnode_t *dn, uint64_t *start, uint64_t minimum, uint64_t *l1blks)
{
	uint64_t blks;
	uint64_t maxblks = DMU_MAX_ACCESS >> (dn->dn_indblkshift + 1);
	/* bytes of data covered by a level-1 indirect block */
	uint64_t iblkrange = (uint64_t)dn->dn_datablksz *
	    EPB(dn->dn_indblkshift, SPA_BLKPTRSHIFT);

	ASSERT3U(minimum, <=, *start);

	/*
	 * Check if we can free the entire range assuming that all of the
	 * L1 blocks in this range have data. If we can, we use this
	 * worst case value as an estimate so we can avoid having to look
	 * at the object's actual data.
	 */
	uint64_t total_l1blks =
	    (roundup(*start, iblkrange) - (minimum / iblkrange * iblkrange)) /
	    iblkrange;
	if (total_l1blks <= maxblks) {
		*l1blks = total_l1blks;
		*start = minimum;
		return (0);
	}
	ASSERT(ISP2(iblkrange));

	for (blks = 0; *start > minimum && blks < maxblks; blks++) {
		int err;

		/*
		 * dnode_next_offset(BACKWARDS) will find an allocated L1
		 * indirect block at or before the input offset.  We must
		 * decrement *start so that it is at the end of the region
		 * to search.
		 */
		(*start)--;

		err = dnode_next_offset(dn,
		    DNODE_FIND_BACKWARDS, start, 2, 1, 0);

		/* if there are no indirect blocks before start, we are done */
		if (err == ESRCH) {
			*start = minimum;
			break;
		} else if (err != 0) {
			*l1blks = blks;
			return (err);
		}

		/* set start to the beginning of this L1 indirect */
		*start = P2ALIGN(*start, iblkrange);
	}
	if (*start < minimum)
		*start = minimum;
	*l1blks = blks;

	return (0);
}

/*
 * If this objset is of type OST_ZFS return true if vfs's unmounted flag is set,
 * otherwise return false.
 * Used below in dmu_free_long_range_impl() to enable abort when unmounting
 */
/*ARGSUSED*/
static boolean_t
dmu_objset_zfs_unmounting(objset_t *os)
{
#ifdef _KERNEL
	if (dmu_objset_type(os) == DMU_OST_ZFS)
		return (zfs_get_vfs_flag_unmounted(os));
#endif
	return (B_FALSE);
}

static int
dmu_free_long_range_impl(objset_t *os, dnode_t *dn, uint64_t offset,
    uint64_t length)
{
	uint64_t object_size;
	int err;
	uint64_t dirty_frees_threshold;
	dsl_pool_t *dp = dmu_objset_pool(os);

	if (dn == NULL)
		return (SET_ERROR(EINVAL));

	object_size = (dn->dn_maxblkid + 1) * dn->dn_datablksz;
	if (offset >= object_size)
		return (0);

	if (zfs_per_txg_dirty_frees_percent <= 100)
		dirty_frees_threshold =
		    zfs_per_txg_dirty_frees_percent * zfs_dirty_data_max / 100;
	else
		dirty_frees_threshold = zfs_dirty_data_max / 20;

	if (length == DMU_OBJECT_END || offset + length > object_size)
		length = object_size - offset;

	while (length != 0) {
		uint64_t chunk_end, chunk_begin, chunk_len;
		uint64_t l1blks;
		dmu_tx_t *tx;

		if (dmu_objset_zfs_unmounting(dn->dn_objset))
			return (SET_ERROR(EINTR));

		chunk_end = chunk_begin = offset + length;

		/* move chunk_begin backwards to the beginning of this chunk */
		err = get_next_chunk(dn, &chunk_begin, offset, &l1blks);
		if (err)
			return (err);
		ASSERT3U(chunk_begin, >=, offset);
		ASSERT3U(chunk_begin, <=, chunk_end);

		chunk_len = chunk_end - chunk_begin;

		tx = dmu_tx_create(os);
		dmu_tx_hold_free(tx, dn->dn_object, chunk_begin, chunk_len);

		/*
		 * Mark this transaction as typically resulting in a net
		 * reduction in space used.
		 */
		dmu_tx_mark_netfree(tx);
		err = dmu_tx_assign(tx, TXG_WAIT);
		if (err) {
			dmu_tx_abort(tx);
			return (err);
		}

		uint64_t txg = dmu_tx_get_txg(tx);

		mutex_enter(&dp->dp_lock);
		uint64_t long_free_dirty =
		    dp->dp_long_free_dirty_pertxg[txg & TXG_MASK];
		mutex_exit(&dp->dp_lock);

		/*
		 * To avoid filling up a TXG with just frees, wait for
		 * the next TXG to open before freeing more chunks if
		 * we have reached the threshold of frees.
		 */
		if (dirty_frees_threshold != 0 &&
		    long_free_dirty >= dirty_frees_threshold) {
			DMU_TX_STAT_BUMP(dmu_tx_dirty_frees_delay);
			dmu_tx_commit(tx);
			txg_wait_open(dp, 0, B_TRUE);
			continue;
		}

		/*
		 * In order to prevent unnecessary write throttling, for each
		 * TXG, we track the cumulative size of L1 blocks being dirtied
		 * in dnode_free_range() below. We compare this number to a
		 * tunable threshold, past which we prevent new L1 dirty freeing
		 * blocks from being added into the open TXG. See
		 * dmu_free_long_range_impl() for details. The threshold
		 * prevents write throttle activation due to dirty freeing L1
		 * blocks taking up a large percentage of zfs_dirty_data_max.
		 */
		mutex_enter(&dp->dp_lock);
		dp->dp_long_free_dirty_pertxg[txg & TXG_MASK] +=
		    l1blks << dn->dn_indblkshift;
		mutex_exit(&dp->dp_lock);
		DTRACE_PROBE3(free__long__range,
		    uint64_t, long_free_dirty, uint64_t, chunk_len,
		    uint64_t, txg);
		dnode_free_range(dn, chunk_begin, chunk_len, tx);

		dmu_tx_commit(tx);

		length -= chunk_len;
	}
	return (0);
}

int
dmu_free_long_range(objset_t *os, uint64_t object,
    uint64_t offset, uint64_t length)
{
	dnode_t *dn;
	int err;

	err = dnode_hold(os, object, FTAG, &dn);
	if (err != 0)
		return (err);
	err = dmu_free_long_range_impl(os, dn, offset, length);

	/*
	 * It is important to zero out the maxblkid when freeing the entire
	 * file, so that (a) subsequent calls to dmu_free_long_range_impl()
	 * will take the fast path, and (b) dnode_reallocate() can verify
	 * that the entire file has been freed.
	 */
	if (err == 0 && offset == 0 && length == DMU_OBJECT_END)
		dn->dn_maxblkid = 0;

	dnode_rele(dn, FTAG);
	return (err);
}

int
dmu_free_long_object(objset_t *os, uint64_t object)
{
	dmu_tx_t *tx;
	int err;

	err = dmu_free_long_range(os, object, 0, DMU_OBJECT_END);
	if (err != 0)
		return (err);

	tx = dmu_tx_create(os);
	dmu_tx_hold_bonus(tx, object);
	dmu_tx_hold_free(tx, object, 0, DMU_OBJECT_END);
	dmu_tx_mark_netfree(tx);
	err = dmu_tx_assign(tx, TXG_WAIT);
	if (err == 0) {
		if (err == 0)
			err = dmu_object_free(os, object, tx);

		dmu_tx_commit(tx);
	} else {
		dmu_tx_abort(tx);
	}

	return (err);
}

int
dmu_free_range(objset_t *os, uint64_t object, uint64_t offset,
    uint64_t size, dmu_tx_t *tx)
{
	dnode_t *dn;
	int err = dnode_hold(os, object, FTAG, &dn);
	if (err)
		return (err);
	ASSERT(offset < UINT64_MAX);
	ASSERT(size == DMU_OBJECT_END || size <= UINT64_MAX - offset);
	dnode_free_range(dn, offset, size, tx);
	dnode_rele(dn, FTAG);
	return (0);
}

/*
 * DMU Context based functions.
 */

/* Used for TSD for processing completed asynchronous I/Os. */
uint_t zfs_async_io_key;

void
dmu_buf_set_node_add(list_t *list, dmu_buf_set_t *dbs)
{
	dmu_buf_set_node_t *dbsn = kmem_zalloc(sizeof(dmu_buf_set_node_t),
	    KM_SLEEP);
	list_link_init(&dbsn->dbsn_link);
	dbsn->dbsn_dbs = dbs;
	list_insert_tail(list, dbsn);
	DEBUG_REFCOUNT_ADD(dbsn_in_flight);
}

void
dmu_buf_set_node_remove(list_t *list, dmu_buf_set_node_t *dbsn)
{
	list_remove(list, dbsn);
	kmem_free(dbsn, sizeof(dmu_buf_set_node_t));
	ASSERT(dbsn_in_flight > 0);
	DEBUG_REFCOUNT_DEC(dbsn_in_flight);
}


/*
 * Error reporting for dmu_buf_set and dmu_context objects.  These share a
 * mutex because they are not expected to happen frequently, so they should
 * only be called if an error occurs.
 */
static void
dmu_buf_set_set_error(dmu_buf_set_t *dbs, int err)
{
	mutex_enter(&dbs->dbs_dc->dc_mtx);
	dbs->dbs_err = zio_worst_error(dbs->dbs_err, err);
	mutex_exit(&dbs->dbs_dc->dc_mtx);
}

static void
dmu_ctx_set_error(dmu_ctx_t *dc, int err)
{
	if (err != 0) {
		mutex_enter(&dc->dc_mtx);
		dc->dc_err = zio_worst_error(dc->dc_err, err);
		mutex_exit(&dc->dc_mtx);
	}
}
#ifdef UIO_XUIO
static void
dmu_buf_read_xuio(dmu_buf_set_t *dbs, dmu_buf_t *db, uint64_t off,
    uint64_t sz)
{
#ifdef _KERNEL
	uio_t *uio = (uio_t *)dbs->dbs_dc->dc_data_buf;
	xuio_t *xuio = (xuio_t *)uio;
	dmu_buf_impl_t *dbi = (dmu_buf_impl_t *)db;
	arc_buf_t *dbuf_abuf = dbi->db_buf;
	arc_buf_t *abuf = dbuf_loan_arcbuf(dbi);

	if (dmu_xuio_add(xuio, abuf, off, sz) == 0) {
		uio->uio_resid -= sz;
		uio->uio_loffset += sz;
	}

	if (abuf == dbuf_abuf)
		XUIOSTAT_BUMP(xuiostat_rbuf_nocopy);
	else
		XUIOSTAT_BUMP(xuiostat_rbuf_copied);
#endif
}
#endif

static void
dmu_buf_do_uio(dmu_buf_set_t *dbs, dmu_buf_t *db, uint64_t off,
    uint64_t sz, enum uio_rw dir)
{
#ifdef _KERNEL
	int err;
	uio_t *uio = (uio_t *)dbs->dbs_dc->dc_data_buf;

#ifndef __FreeBSD__
	err = uiomove((char *)db->db_data + off, sz, dir, uio);
#else
	err = vn_io_fault_uiomove((char*)db->db_data + off, sz, uio);
#endif
	if (err)
		dmu_buf_set_set_error(dbs, err);
#endif
}

static void
dmu_buf_read_uio(dmu_buf_set_t *dbs, dmu_buf_t *db, uint64_t off,
    uint64_t sz)
{
	dmu_buf_do_uio(dbs, db, off, sz, UIO_READ);
}

static void
dmu_buf_write_uio(dmu_buf_set_t *dbs, dmu_buf_t *db, uint64_t off,
    uint64_t sz)
{
	dmu_buf_do_uio(dbs, db, off, sz, UIO_WRITE);
}

static void
dmu_buf_read_char(dmu_buf_set_t *buf_set, dmu_buf_t *db, uint64_t off,
    uint64_t sz)
{
	char *data = (char *)buf_set->dbs_dc->dc_data_buf + db->db_offset -
	    buf_set->dbs_dc->dc_dn_start + off;
	bcopy((char *)db->db_data + off, data, sz);
}

static void
dmu_buf_write_char(dmu_buf_set_t *buf_set, dmu_buf_t *db, uint64_t off,
    uint64_t sz)
{
	char *data = (char *)buf_set->dbs_dc->dc_data_buf + db->db_offset -
	    buf_set->dbs_dc->dc_dn_start + off;
	bcopy(data, (char *)db->db_data + off, sz);
}

static void
dmu_buf_transfer_nofill(dmu_buf_set_t *buf_set, dmu_buf_t *db, uint64_t off,
    uint64_t sz)
{
	dmu_tx_t *tx = dmu_buf_set_tx(buf_set);
	dmu_buf_will_not_fill(db, tx);
	/* No need to do any more here. */
}
static void
dmu_buf_transfer_write(dmu_buf_set_t *dbs, dmu_buf_t *db, uint64_t off,
    uint64_t sz)
{
	dmu_tx_t *tx = dmu_buf_set_tx(dbs);

	if (sz == db->db_size)
		dmu_buf_will_fill(db, tx);
	else
		dmu_buf_will_dirty_range(db, tx, off, sz);
	dbs->dbs_dc->dc_data_transfer_cb(dbs, db, off, sz);
	dmu_buf_fill_done(db, tx);
}

void
dmu_buf_set_transfer(dmu_buf_set_t *buf_set)
{
	uint64_t offset, size;
	dmu_ctx_t *dmu_ctx = buf_set->dbs_dc;

	/* Initialize the current state. */
	size = buf_set->dbs_size;
	offset = buf_set->dbs_dn_start;

	/* Perform the I/O copy, one buffer at a time. */
	for (int i = 0; i < buf_set->dbs_count; i++) {
		dmu_buf_t *db = buf_set->dbs_dbp[i];
		uint64_t off = offset - db->db_offset;
		uint64_t sz = MIN(db->db_size - off, size);

		ASSERT(size > 0);
		dmu_ctx->dc_buf_transfer_cb(buf_set, db, off, sz);
		offset += sz;
		size -= sz;
	}
}

void
dmu_buf_set_transfer_write(dmu_buf_set_t *dbs)
{

	dmu_buf_set_transfer(dbs);
	ASSERT(dbs->dbs_dc->dc_dn != NULL);
	/* Release the dnode immediately before committing the tx. */
	dnode_rele(dbs->dbs_dc->dc_dn, dbs->dbs_dc->dc_tag);
	dbs->dbs_dc->dc_dn = NULL;
}

static void
dmu_buf_set_transfer_write_tx(dmu_buf_set_t *dbs)
{

	dmu_buf_set_transfer_write(dbs);
	dmu_tx_commit(dbs->dbs_tx);
}

/**
 * \brief Release a DMU context hold, cleaning up if no holds remain.
 *
 * \param dmu_ctx	DMU context to release.
 */
void
dmu_ctx_rele(dmu_ctx_t *dmu_ctx)
{
	if (zfs_refcount_remove(&dmu_ctx->dc_holds, NULL) != 0)
		return;

	mutex_destroy(&dmu_ctx->dc_mtx);
	zfs_refcount_destroy(&dmu_ctx->dc_holds);
	ASSERT(dmu_ctx_in_flight > 0);
	DEBUG_REFCOUNT_DEC(dmu_ctx_in_flight);

	if ((dmu_ctx->dc_flags & DMU_CTX_FLAG_NO_HOLD) == 0 && dmu_ctx->dc_dn != NULL)
		dnode_rele(dmu_ctx->dc_dn, dmu_ctx->dc_tag);

	/* At this point, there are no buffer sets left.  Call back. */
	if (dmu_ctx->dc_complete_cb != NULL)
		dmu_ctx->dc_complete_cb(dmu_ctx);
}

/*
 * Process a buffer set that is ready for transfer into/out of the
 * user's buffers.
 *
 * NOTE: This can only be called once per dmu_buf_set, so access to the
 *       dmu_buf_set's elements doesn't need a lock.
 */
static void
dmu_buf_set_ready(dmu_buf_set_t *dbs)
{
	dmu_ctx_t *dc = dbs->dbs_dc;

	/* Only perform I/O if no errors occurred for the buffer set. */
	if (dbs->dbs_err == 0) {
		dc->dc_buf_set_transfer_cb(dbs);
		if (dbs->dbs_err == 0)
			atomic_add_64(&dc->dc_completed_size, dbs->dbs_size);
	}
	dmu_ctx_set_error(dc, dbs->dbs_err);

	for (int i = 0; i < dbs->dbs_count; i++) {
		dmu_buf_impl_t *db = (dmu_buf_impl_t *)dbs->dbs_dbp[i];
		ASSERT(db != NULL);
		dbuf_rele(db, dc->dc_tag);
	}

	DEBUG_REFCOUNT_DEC(buf_set_in_flight);
	kmem_free(dbs, sizeof (dmu_buf_set_t) +
	    dbs->dbs_dbp_length * sizeof (dmu_buf_t *));
	dmu_ctx_rele(dc);
}

int
dmu_thread_context_create(void)
{
	int ret = 0;
	dmu_cb_state_t *dcs;

	/* This function should never be called more than once in a thread. */
	ASSERT3P(tsd_get(zfs_async_io_key), ==, NULL);
	/* Called with taskqueue mutex held. */
	dcs = kmem_zalloc(sizeof(dmu_cb_state_t), KM_SLEEP);
	list_create(&dcs->dcs_io_list, sizeof (dmu_buf_set_node_t),
	    offsetof(dmu_buf_set_node_t, dbsn_link));

	ret = tsd_set(zfs_async_io_key, dcs);
#ifdef ZFS_DEBUG
	{
		dmu_cb_state_t *check = tsd_get(zfs_async_io_key);
		ASSERT(check == dcs);
	}
#endif
	return (ret);
}

void
dmu_thread_context_destroy(void *context __maybe_unused)
{
	dmu_cb_state_t *dcs;

	dcs = tsd_get(zfs_async_io_key);
	/* This function may be called on a thread that didn't call create. */
	if (dcs == NULL)
		return;

	/*
	 * This function should only get called after a thread has finished
	 * processing its queue.
	 */
	ASSERT(list_is_empty(&dcs->dcs_io_list));

	kmem_free(dcs, sizeof(dmu_cb_state_t));
	VERIFY(tsd_set(zfs_async_io_key, NULL) == 0);
}

void
dmu_thread_context_process(void)
{
	dmu_cb_state_t *dcs = tsd_get(zfs_async_io_key);
	dmu_buf_set_node_t *dbsn, *next;

	/*
	 * If the current thread didn't register, it doesn't handle queued
	 * async I/O's.  It is probably not a zio thread.  This is needed
	 * because zio_execute() can be called from non-zio threads.
	 */
	if (dcs == NULL)
		return;

	for (dbsn = list_head(&dcs->dcs_io_list); dbsn != NULL; dbsn = next) {
		next = list_next(&dcs->dcs_io_list, dbsn);
		dmu_buf_set_ready(dbsn->dbsn_dbs);
		dmu_buf_set_node_remove(&dcs->dcs_io_list, dbsn);
	}
}

/**
 * \brief Release a buffer set for a given dbuf.
 *
 * \param buf_set	Buffer set to release.
 * \param err		Whether an error occurred.
 *
 * \invariant		If specified, the dbuf's mutex must be held.
 */
void
dmu_buf_set_rele(dmu_buf_set_t *dbs, int err)
{
	dmu_ctx_t *dmu_ctx = dbs->dbs_dc;
	dmu_cb_state_t *dcs;

	/* Report an error, if any. */
	if (err)
		dmu_buf_set_set_error(dbs, err);

	/* If we are finished, schedule this buffer set for delivery. */
	ASSERT(!zfs_refcount_is_zero(&dbs->dbs_holds));
	if (zfs_refcount_remove(&dbs->dbs_holds, NULL) != 0)
		return;

	dcs = tsd_get(zfs_async_io_key);
	if (dcs != NULL && (dmu_ctx->dc_flags & DMU_CTX_FLAG_ASYNC)) {
		dmu_buf_set_node_add(&dcs->dcs_io_list, dbs);
	} else {
			/*
			 * The current thread doesn't have anything
			 * registered in its TSD, so it must not handle
			 * queued delivery.  Dispatch this set now.
			 */
			dmu_buf_set_ready(dbs);
	}
}

/**
 * \brief Set up the buffers for a given set.
 *
 * \param buf_set	Buffer set to set up buffers for.
 *
 * \retval errno	If any buffer could not be held for this buffer set.
 * \retval 0		Success.
 */
static int
dmu_buf_set_setup_buffers(dmu_buf_set_t *dbs)
{
	dmu_ctx_t *dmu_ctx = dbs->dbs_dc;
	dnode_t *dn = dmu_ctx->dc_dn;
	uint64_t blkid;
	int dbuf_flags;
	int i;

	dbuf_flags = DB_RF_CANFAIL | DB_RF_NEVERWAIT | DB_RF_HAVESTRUCT;
	if ((dmu_ctx->dc_flags & DMU_CTX_FLAG_PREFETCH) == 0 ||
	    dbs->dbs_size > zfetch_array_rd_sz)
		dbuf_flags |= DB_RF_NOPREFETCH;

	blkid = dbuf_whichblock(dn, 0, dmu_ctx->dc_dn_offset);
	/*
	 * Note that while this loop is running, any zio's set up for async
	 * reads are not executing, therefore access to this dbs is
	 * serialized within this function; i.e. atomics are not needed here.
	 */
	for (i = 0; i < dbs->dbs_count; i++) {
		dmu_buf_impl_t *db = NULL;
		int err = dbuf_hold_impl(dn, /*level*/0, blkid + i,
			/*fail_sparse*/FALSE, /*fail_uncached*/FALSE, dmu_ctx->dc_tag, &db, dbs);
		uint64_t bufoff, bufsiz;
		if (db == NULL) {
			/* Only include counts for the processed buffers. */
			dbs->dbs_count = i;
			/*initiator*/
			zfs_refcount_destroy(&dbs->dbs_holds);
			zfs_refcount_create_untracked(&dbs->dbs_holds);
			zfs_refcount_add_many(&dbs->dbs_holds, i + 1, NULL);
			zio_nowait(dbs->dbs_zio);
			return (err);
		}
		/* initiate async i/o */
		if (dmu_ctx->dc_flags & DMU_CTX_FLAG_READ)
			(void) dbuf_read(db, dbs->dbs_zio, dbuf_flags);
#if defined(_KERNEL) && defined(__FreeBSD__)
		else
			curthread->td_ru.ru_oublock++;
#endif

		/* Calculate the amount of data this buffer contributes. */
		ASSERT(dmu_ctx->dc_dn_offset >= db->db.db_offset);
		bufoff = dmu_ctx->dc_dn_offset - db->db.db_offset;
		bufsiz = (int)MIN(db->db.db_size - bufoff, dbs->dbs_resid);
		dbs->dbs_resid -= bufsiz;
		/* Update the caller's data to let them know what's next. */
		dmu_ctx->dc_dn_offset += bufsiz;
		dmu_ctx->dc_resid -= bufsiz;
		/* Put this dbuf in the buffer set's list. */
		dbs->dbs_dbp[i] = &db->db;
	}
	return (0);
}

/**
 * \brief Set up a new transaction for the DMU context.
 *
 * \param dmu_ctx	DMU context to set up new transaction for.
 * \param txp		Address to store dmu_tx_t pointer.
 * \param dnp		Address to store dnode_t pointer for new dnode.
 */
static int
dmu_ctx_setup_tx(dmu_ctx_t *dmu_ctx, dmu_tx_t **txp, dnode_t **dnp,
    uint64_t size)
{
	int err;

	/* Readers and writers with a context transaction do not apply. */
	if ((dmu_ctx->dc_flags & DMU_CTX_FLAG_READ) || dmu_ctx->dc_tx != NULL)
		return (0);

	*txp = dmu_tx_create(dmu_ctx->dc_os);
	dmu_tx_hold_write(*txp, dmu_ctx->dc_object, dmu_ctx->dc_dn_offset, size);
	err = dmu_tx_assign(*txp, TXG_WAIT);
	if (err)
		goto out;

	/*
	 * Writer without caller TX: dnode hold is done here rather
	 * than in dmu_ctx_init().
	 */
	err = dnode_hold(dmu_ctx->dc_os, dmu_ctx->dc_object, dmu_ctx->dc_tag, dnp);
	if (err)
		goto out;
	dmu_ctx->dc_dn = *dnp;

out:
	if (err && *txp != NULL) {
		dmu_tx_abort(*txp);
		*txp = NULL;
	}
	return (err);
}

/**
 * \brief Initialize a buffer set of a certain size.
 *
 * \param dmu_ctx	DMU context to associate the buffer set with.
 * \param buf_set_p	Pointer to set to the new buffer set's address.
 * \param size		Requested size of the buffer set.
 *
 * \retval 0		Success.
 * \retval EIO		I/O error: tried to access past the end of the dnode,
 * 			or dmu_buf_set_setup_buffers() failed.
 */
static int
dmu_buf_set_init(dmu_ctx_t *dmu_ctx, dmu_buf_set_t **buf_set_p,
    uint64_t size)
{
	dmu_buf_set_t *dbs;
	dmu_tx_t *tx = NULL;
	size_t set_size;
	int err, nblks;
	dnode_t *dn = dmu_ctx->dc_dn;

	ASSERT(dmu_ctx != NULL);
	ASSERT(!zfs_refcount_is_zero(&dmu_ctx->dc_holds));

	/*
	 * Create a transaction for writes, if needed.  This must be done
	 * first in order to hold the correct struct_rwlock, use the
	 * correct values for dn_datablksz, etc.
	 */
	err = dmu_ctx_setup_tx(dmu_ctx, &tx, &dn, size);
	*buf_set_p = NULL;
	if (err)
		return (err);

	rw_enter(&dn->dn_struct_rwlock, RW_READER);

	/* Figure out how many blocks are needed for the requested size. */
	if (dn->dn_datablkshift) {
		nblks = P2ROUNDUP(dmu_ctx->dc_dn_offset + size, dn->dn_datablksz);
		nblks -= P2ALIGN(dmu_ctx->dc_dn_offset, dn->dn_datablksz);
		nblks >>= dn->dn_datablkshift;
	} else {
		if ((dmu_ctx->dc_dn_offset + size) > dn->dn_datablksz) {
			zfs_panic_recover("zfs: accessing past end of object "
			    "%llx/%llx (size=%u access=%llu+%llu)",
			    (longlong_t)dn->dn_objset->
			    os_dsl_dataset->ds_object,
			    (longlong_t)dn->dn_object, dn->dn_datablksz,
			    (longlong_t)dmu_ctx->dc_dn_offset,
			    (longlong_t)size);
			err = SET_ERROR(EIO);
			goto out;
		}
		nblks = 1;
	}

	/* Create the new buffer set. */
	set_size = sizeof(dmu_buf_set_t) + nblks * sizeof(dmu_buf_t *);
	dbs = kmem_zalloc(set_size, KM_SLEEP);

	/* Initialize a new buffer set. */
	DEBUG_REFCOUNT_ADD(buf_set_in_flight);
#ifdef ZFS_DEBUG
	atomic_add_64(&buf_set_total, 1);
#endif
	dbs->dbs_size = size;
	dbs->dbs_resid = size;
	dbs->dbs_dn_start = dmu_ctx->dc_dn_offset;
	dbs->dbs_count = nblks;
	dbs->dbs_dbp_length = nblks;
	dbs->dbs_tx = tx;
	zfs_refcount_create_untracked(&dbs->dbs_holds);

	/* Include a refcount for the initiator. */
	if (dmu_ctx->dc_flags & DMU_CTX_FLAG_READ)
		zfs_refcount_add_many(&dbs->dbs_holds, nblks + 1, NULL);
	else
		/* For writes, dbufs never need to call us back. */
		zfs_refcount_add(&dbs->dbs_holds, NULL);
	dbs->dbs_dc = dmu_ctx;
	zfs_refcount_add(&dmu_ctx->dc_holds, NULL);
	/* Either we're a reader or we have a transaction somewhere. */
	ASSERT((dmu_ctx->dc_flags & DMU_CTX_FLAG_READ) || dmu_buf_set_tx(dbs));
	dbs->dbs_zio = zio_root(dn->dn_objset->os_spa, NULL, NULL,
	    ZIO_FLAG_CANFAIL);


	err = dmu_buf_set_setup_buffers(dbs);
	if (err  == 0) {
		*buf_set_p = dbs;
	} else {
		if (dmu_ctx->dc_flags & DMU_CTX_FLAG_READ)
			zfs_refcount_destroy_many(&dbs->dbs_holds, nblks + 1);
		else
			/* For writes, dbufs never need to call us back. */
			zfs_refcount_destroy_many(&dbs->dbs_holds, 1);
		zfs_refcount_remove(&dmu_ctx->dc_holds, NULL);
		zio_nowait(dbs->dbs_zio);
		kmem_free(dbs, set_size);
		/* Initialize a new buffer set. */
		DEBUG_REFCOUNT_ADD(buf_set_in_flight);
#ifdef ZFS_DEBUG
		atomic_add_64(&buf_set_total, -1);
#endif
	}
out:
	if (err && tx != NULL)
		dmu_tx_abort(tx);
	if (dn != NULL)
		rw_exit(&dn->dn_struct_rwlock);
	return (err);
}

/**
 * \brief Process the I/Os queued for a given buffer set.
 *
 * \param buf_set	Buffer set to process I/Os for.
 *
 * \retval errno	Errors from zio_wait or a buffer went UNCACHED.
 * \retval 0		Success.
 */
static int
dmu_buf_set_process_io(dmu_buf_set_t *buf_set)
{
	int err, i;
	dsl_pool_t *dp = NULL;
	hrtime_t start = 0;
	dmu_ctx_t *dmu_ctx = buf_set->dbs_dc;
	dnode_t *dn = dmu_ctx->dc_dn;

	/*
	 * If the I/O is asynchronous, issue the I/O's without waiting.
	 * Writes do not need to wait for any ZIOs.
	 */
	if ((dmu_ctx->dc_flags & DMU_CTX_FLAG_ASYNC) ||
	    (dmu_ctx->dc_flags & DMU_CTX_FLAG_READ) == 0) {
		zio_nowait(buf_set->dbs_zio);
		return (0);
	}

	/* Time accounting for sync context. */
	if (dn->dn_objset->os_dsl_dataset)
		dp = dn->dn_objset->os_dsl_dataset->ds_dir->dd_pool;
	if (dp && dsl_pool_sync_context(dp))
		start = gethrtime();

	/* Wait for async i/o. */
	err = zio_wait(buf_set->dbs_zio);
	if (err)
		return (err);

	/* wait for other io to complete */
	for (i = 0; i < buf_set->dbs_count; i++) {
		dmu_buf_impl_t *db = (dmu_buf_impl_t *)buf_set->dbs_dbp[i];
		mutex_enter(&db->db_mtx);
		while (db->db_state & (DB_READ|DB_FILL))
			cv_wait(&db->db_changed, &db->db_mtx);
		if (db->db_state == DB_UNCACHED)
			err = SET_ERROR(EIO);
		mutex_exit(&db->db_mtx);
		if (err)
			return (err);
	}
	return (0);
}

/**
 * \brief Issue the I/O specified in the given DMU context.
 *
 * \param dmu_ctx	The DMU context.
 *
 * \return errno	Errors executing I/O chunks.
 * \return 0		If a DMU callback is specified; the callback
 *			receives any errors.
 * \return 0		If no DMU callback is specified: Success.
 */
int
dmu_issue(dmu_ctx_t *dc)
{
	int err = 0;
	uint64_t io_size;
	dmu_buf_set_t *dbs;

	/* If this context is async, it must have a context callback. */
	ASSERT((dc->dc_flags & DMU_CTX_FLAG_ASYNC) == 0 ||
	    dc->dc_complete_cb != NULL);

	/*
	 * For writers, if a tx was specified but a dnode wasn't, hold here.
	 * This could be done in dmu_ctx_set_dmu_tx(), but that would
	 * require dmu.h to include a dnode_hold() prototype.
	 */
	if (dc->dc_tx != NULL && dc->dc_dn == NULL) {
		err = dnode_hold(dc->dc_os, dc->dc_object, dc->dc_tag,
		    &dc->dc_dn);
		if (err)
			return (err);
	}

	/* While there is work left to do, execute the next chunk. */
	dprintf("%s(%p) -> buf %p off %lu sz %lu\n", __func__, dc,
	    dc->dc_data_buf, dc->dc_dn_offset, dc->dc_resid);
	while (dc->dc_resid > 0 && err == 0) {
		io_size = MIN(dc->dc_resid, DMU_MAX_ACCESS/2);

		dprintf("%s(%p@%lu+%lu) chunk %lu\n", __func__, dc,
		    dc->dc_dn_offset, dc->dc_resid, io_size);
		err = dmu_buf_set_init(dc, &dbs, io_size);
		/* Process the I/O requests, if the initialization passed. */
		if (err == 0) {
			err = dmu_buf_set_process_io(dbs);
			dmu_buf_set_rele(dbs, err);
		}
	}
	/*
	 * At this point, either this I/O is async, or all buffer sets
	 * have finished processing.
	 */
	ASSERT((dc->dc_flags & DMU_CTX_FLAG_ASYNC) ||
	    zfs_refcount_count(&dc->dc_holds) == 1);

	/*
	 * If an error occurs while actually performing I/O, propagate to
	 * the caller.  If an error occurs in this context, ensure that
	 * async callers also receive it via the context, if appropriate.
	 */
	dmu_ctx_set_error(dc, err);

	return (dc->dc_err);
}

/**
 * \brief Set up a DMU context.
 *
 * \param dmu_ctx	The DMU context.
 * \param dn		A held dnode to associate with the context, or NULL.
 * \param os		The object set associated with the context.
 * \param object	The object ID associated with the context.
 * \param size		Size of the I/O to be performed.
 * \param offset	Offset into the dnode to perform the I/O.
 * \param data_buf	Data buffer to perform I/O transfers with.
 * \param tag		Hold tag to use.
 * \param flags		DMU context flags.
 *
 * \note	The dnode must not be NULL, unless this is a writer.
 * \note	The dnode, if specified, must be held, unless the
 *		DMU_CTX_FLAG_NO_HOLD flag is specified.
 */
int
dmu_ctx_init(dmu_ctx_t *dmu_ctx, struct dnode *dn, objset_t *os,
    uint64_t object, uint64_t offset, uint64_t size, void *data_buf, void *tag,
    uint32_t flags)
{
	boolean_t reader = (flags & DMU_CTX_FLAG_READ) != 0;
	int err;

	DEBUG_REFCOUNT_ADD(dmu_ctx_in_flight);
#ifdef ZFS_DEBUG
	atomic_add_64(&dmu_ctx_total, 1);
	/* Make sure the dnode is passed in appropriately. */
	if (dn == NULL)
		ASSERT(os != NULL);
	else
		ASSERT(!zfs_refcount_is_zero(&dn->dn_holds) ||
		    (flags & DMU_CTX_FLAG_NO_HOLD));
#endif

	/* Make sure the flags are compatible with the I/O type. */
	ASSERT(reader || ((flags & DMU_CTX_READER_FLAGS) == 0));
	ASSERT(!reader || ((flags & DMU_CTX_WRITER_FLAGS) == 0));
	/* The NOFILL flag and a NULL data_buf go hand in hand. */
	ASSERT(((flags & DMU_CTX_FLAG_NOFILL) != 0) ^ (data_buf != NULL));

	/*
	 * If the caller is a reader and didn't pass in a dnode, hold it.
	 * Writers (re-)hold a dnode in dmu_ctx_setup_tx(), or if a tx
	 * is specified, in dmu_issue().
	 */
	if (dn == NULL && (flags & DMU_CTX_FLAG_READ)) {
		err = dnode_hold(os, object, tag, &dn);
		if (err)
			return (err);
	}

	/* All set, actually initialize the context! */
	bzero(dmu_ctx, sizeof(dmu_ctx_t));
	mutex_init(&dmu_ctx->dc_mtx, "context lock", MUTEX_DEFAULT, NULL);
	dmu_ctx->dc_dn = dn;
	dmu_ctx->dc_os = os;
	dmu_ctx->dc_object = object;
	dmu_ctx->dc_size = size;
	dmu_ctx_seek(dmu_ctx, offset, size, data_buf);
	dmu_ctx->dc_tag = tag;
	dmu_ctx->dc_flags = flags;

	/* Initialize default I/O callbacks. */
	if (dmu_ctx->dc_flags & DMU_CTX_FLAG_UIO) {
#ifdef UIO_XUIO
		uio_t *uio = (uio_t *)dmu_ctx->dc_data_buf;
		if (uio->uio_extflg == UIO_XUIO) {
			ASSERT(reader);
			dmu_ctx->dc_data_transfer_cb = dmu_buf_read_xuio;
		} else
#endif
		{
			dmu_ctx->dc_data_transfer_cb = reader ? dmu_buf_read_uio :
			    dmu_buf_write_uio;
		}
#if defined(_KERNEL) && !defined(__linux__)
	} else if (dmu_ctx->dc_flags & DMU_CTX_FLAG_SUN_PAGES) {
		/* implies writer */
		dmu_ctx->dc_data_transfer_cb = dmu_buf_write_pages;
#endif
	} else {
		dmu_ctx->dc_data_transfer_cb = reader ? dmu_buf_read_char :
		    dmu_buf_write_char;
	}
	dmu_ctx->dc_buf_set_transfer_cb = reader ? dmu_buf_set_transfer :
	    dmu_buf_set_transfer_write_tx;
	if ((dmu_ctx->dc_flags & DMU_CTX_FLAG_NOFILL) == 0) {
		dmu_ctx->dc_buf_transfer_cb = reader ? dmu_ctx->dc_data_transfer_cb :
		    dmu_buf_transfer_write;
	} else
		dmu_ctx->dc_buf_transfer_cb = dmu_buf_transfer_nofill;

	/* Initialize including a refcount for the initiator. */
	zfs_refcount_create(&dmu_ctx->dc_holds);
	zfs_refcount_add(&dmu_ctx->dc_holds, NULL);
	return (0);
}

/**
 * \brief Update a DMU context for the next call.
 *
 * \param dmu_ctx	The DMU context.
 * \param data_buf	The updated destination data buffer.
 * \param offset	The offset into the dnode.
 * \param size		The size of the next call.
 */
void
dmu_ctx_seek(dmu_ctx_t *dmu_ctx, uint64_t offset, uint64_t size,
    void *data_buf)
{
	dnode_t *dn = dmu_ctx->dc_dn;

#ifdef ZFS_DEBUG
#ifdef _KERNEL
	if (dmu_ctx->dc_flags & DMU_CTX_FLAG_UIO) {
		uio_t *uio = (uio_t *)data_buf;
		/* Make sure UIO callers pass in the correct offset. */
		ASSERT(uio->uio_loffset == offset);
	}
#endif
	/* Make sure non-char * pointers stay the same. */
	if (!dmu_ctx_buf_is_char(dmu_ctx))
		ASSERT(dmu_ctx->dc_data_buf == NULL ||
		    dmu_ctx->dc_data_buf == data_buf);
#endif /* ZFS_DEBUG */

	/*
	 * Deal with odd block sizes, where there can't be data past
	 * the first block.  If we ever do the tail block optimization,
	 * we will need to handle that here as well.
	 */
	if ((dmu_ctx->dc_flags & DMU_CTX_FLAG_READ) && dn->dn_maxblkid == 0 &&
	    dmu_ctx_buf_is_char(dmu_ctx)) {
		int newsz = offset > dn->dn_datablksz ? 0 :
		    MIN(size, dn->dn_datablksz - offset);
		bzero((char *)data_buf + newsz, size - newsz);
		size = newsz;
	}
	dmu_ctx->dc_dn_offset = offset;
	dmu_ctx->dc_dn_start = offset;
	dmu_ctx->dc_resid = size;
	dmu_ctx->dc_data_buf = data_buf;
}


static int
dmu_read_impl(dnode_t *dn, objset_t *os, uint64_t object, uint64_t offset, uint64_t size,
    void *buf, uint32_t flags)
{
	int err;
	dmu_ctx_t dmu_ctx;

	err = dmu_ctx_init(&dmu_ctx, dn, os, object, offset,
	    size, buf, FTAG, flags|DMU_CTX_FLAG_READ);
	if (err)
		return (err);

	err = dmu_issue(&dmu_ctx);
	dmu_ctx_rele(&dmu_ctx);

	return (err);
}

int
dmu_read(objset_t *os, uint64_t object, uint64_t offset, uint64_t size,
    void *buf, uint32_t flags)
{

	return (dmu_read_impl(/* dnode */NULL, os, object, offset, size,
				buf, flags));
}

int
dmu_read_by_dnode(dnode_t *dn, uint64_t offset, uint64_t size, void *buf,
    uint32_t flags)
{

	return (dmu_read_impl(dn, dn->dn_objset, dn->dn_object, offset, size,
		       buf, flags|DMU_CTX_FLAG_NO_HOLD));
}

static int
dmu_write_impl(dnode_t *dn, objset_t *os, uint64_t object, uint64_t offset, uint64_t size,
    const void *buf, dmu_tx_t *tx, uint32_t flags)
{
	void *bufp = (void *)(uintptr_t)buf;
	dmu_ctx_t dmu_ctx;
	int err;

	err = dmu_ctx_init(&dmu_ctx, dn, os, object, offset,
	    size, bufp, FTAG, flags);
	if (err == 0) {
		dmu_ctx_set_dmu_tx(&dmu_ctx, tx);

		err = dmu_issue(&dmu_ctx);
		dmu_ctx_rele(&dmu_ctx);
	}
	return (err);
}

void
dmu_write(objset_t *os, uint64_t object, uint64_t offset, uint64_t size,
    const void *buf, dmu_tx_t *tx)
{
	dmu_write_impl(/*dnode*/NULL, os, object, offset, size, buf, tx, 0);
}

void
dmu_write_by_dnode(dnode_t *dn, uint64_t offset, uint64_t size,
    const void *buf, dmu_tx_t *tx)
{

	dmu_write_impl(dn, dn->dn_objset, dn->dn_object, offset, size, buf, tx, 0);
}

int
dmu_prealloc(objset_t *os, uint64_t object, uint64_t offset, uint64_t size,
    dmu_tx_t *tx)
{
	dmu_ctx_t dc;
	int err;

	if (size == 0)
		return (0);

	err = dmu_ctx_init(&dc, /* dnode */ NULL, os, object, offset, size,
	    /* data_buf */ NULL, FTAG, DMU_CTX_FLAG_NOFILL);
	if (err)
		return (err);

	dmu_ctx_set_dmu_tx(&dc, tx);
	err = dmu_issue(&dc);
	dmu_ctx_rele(&dc);
	return (err);
}

void
dmu_write_embedded(objset_t *os, uint64_t object, uint64_t offset,
    void *data, uint8_t etype, uint8_t comp, int uncompressed_size,
    int compressed_size, int byteorder, dmu_tx_t *tx)
{
	dmu_buf_t *db;

	ASSERT3U(etype, <, NUM_BP_EMBEDDED_TYPES);
	ASSERT3U(comp, <, ZIO_COMPRESS_FUNCTIONS);
	VERIFY0(dmu_buf_hold_noread(os, object, offset,
	    FTAG, &db));

	dmu_buf_write_embedded(db,
	    data, (bp_embedded_type_t)etype, (enum zio_compress)comp,
	    uncompressed_size, compressed_size, byteorder, tx);

	dmu_buf_rele(db, FTAG);
}

void
dmu_redact(objset_t *os, uint64_t object, uint64_t offset, uint64_t size,
    dmu_tx_t *tx)
{
	int numbufs, i;
	dmu_buf_t **dbp;

	VERIFY0(dmu_buf_hold_array(os, object, offset, size, FALSE, FTAG,
	    &numbufs, &dbp));
	for (i = 0; i < numbufs; i++)
		dmu_buf_redact(dbp[i], tx);
	dmu_buf_rele_array(dbp, numbufs, FTAG);
}

#ifdef HAVE_UIO_ZEROCOPY
int
dmu_xuio_init(xuio_t *xuio, int nblk)
{
	dmu_xuio_t *priv;
	uio_t *uio = &xuio->xu_uio;

	uio->uio_iovcnt = nblk;
	uio->uio_iov = kmem_zalloc(nblk * sizeof (iovec_t), KM_SLEEP);

	priv = kmem_zalloc(sizeof (dmu_xuio_t), KM_SLEEP);
	priv->cnt = nblk;
	priv->bufs = kmem_zalloc(nblk * sizeof (arc_buf_t *), KM_SLEEP);
	priv->iovp = (iovec_t *)uio->uio_iov;
	XUIO_XUZC_PRIV(xuio) = priv;

	if (XUIO_XUZC_RW(xuio) == UIO_READ)
		XUIOSTAT_INCR(xuiostat_onloan_rbuf, nblk);
	else
		XUIOSTAT_INCR(xuiostat_onloan_wbuf, nblk);

	return (0);
}

void
dmu_xuio_fini(xuio_t *xuio)
{
	dmu_xuio_t *priv = XUIO_XUZC_PRIV(xuio);
	int nblk = priv->cnt;

	kmem_free(priv->iovp, nblk * sizeof (iovec_t));
	kmem_free(priv->bufs, nblk * sizeof (arc_buf_t *));
	kmem_free(priv, sizeof (dmu_xuio_t));

	if (XUIO_XUZC_RW(xuio) == UIO_READ)
		XUIOSTAT_INCR(xuiostat_onloan_rbuf, -nblk);
	else
		XUIOSTAT_INCR(xuiostat_onloan_wbuf, -nblk);
}

/*
 * Initialize iov[priv->next] and priv->bufs[priv->next] with { off, n, abuf }
 * and increase priv->next by 1.
 */
int
dmu_xuio_add(xuio_t *xuio, arc_buf_t *abuf, offset_t off, size_t n)
{
	struct iovec *iov;
	uio_t *uio = &xuio->xu_uio;
	dmu_xuio_t *priv = XUIO_XUZC_PRIV(xuio);
	int i = priv->next++;

	ASSERT(i < priv->cnt);
	ASSERT(off + n <= arc_buf_lsize(abuf));
	iov = (iovec_t *)uio->uio_iov + i;
	iov->iov_base = (char *)abuf->b_data + off;
	iov->iov_len = n;
	priv->bufs[i] = abuf;
	return (0);
}

int
dmu_xuio_cnt(xuio_t *xuio)
{
	dmu_xuio_t *priv = XUIO_XUZC_PRIV(xuio);
	return (priv->cnt);
}

arc_buf_t *
dmu_xuio_arcbuf(xuio_t *xuio, int i)
{
	dmu_xuio_t *priv = XUIO_XUZC_PRIV(xuio);

	ASSERT(i < priv->cnt);
	return (priv->bufs[i]);
}

void
dmu_xuio_clear(xuio_t *xuio, int i)
{
	dmu_xuio_t *priv = XUIO_XUZC_PRIV(xuio);

	ASSERT(i < priv->cnt);
	priv->bufs[i] = NULL;
}
#endif /* HAVE_UIO_ZEROCOPY */

static void
xuio_stat_init(void)
{
	xuio_ksp = kstat_create("zfs", 0, "xuio_stats", "misc",
	    KSTAT_TYPE_NAMED, sizeof (xuio_stats) / sizeof (kstat_named_t),
	    KSTAT_FLAG_VIRTUAL);
	if (xuio_ksp != NULL) {
		xuio_ksp->ks_data = &xuio_stats;
		kstat_install(xuio_ksp);
	}
}

static void
xuio_stat_fini(void)
{
	if (xuio_ksp != NULL) {
		kstat_delete(xuio_ksp);
		xuio_ksp = NULL;
	}
}

void
xuio_stat_wbuf_copied(void)
{
	XUIOSTAT_BUMP(xuiostat_wbuf_copied);
}

void
xuio_stat_wbuf_nocopy(void)
{
	XUIOSTAT_BUMP(xuiostat_wbuf_nocopy);
}

#ifdef _KERNEL

int
dmu_read_uio_dnode(dnode_t *dn, uio_t *uio, uint64_t size)
{

	return (dmu_read_impl(dn, NULL, 0, uio->uio_loffset, size, uio,
                DMU_CTX_FLAG_UIO|DMU_CTX_FLAG_NO_HOLD));
}

/*
 * Read 'size' bytes into the uio buffer.
 * From object zdb->db_object.
 * Starting at offset uio->uio_loffset.
 *
 * If the caller already has a dbuf in the target object
 * (e.g. its bonus buffer), this routine is faster than dmu_read_uio(),
 * because we don't have to find the dnode_t for the object.
 */
int
dmu_read_uio_dbuf(dmu_buf_t *zdb, uio_t *uio, uint64_t size)
{
	dmu_buf_impl_t *db = (dmu_buf_impl_t *)zdb;
	dnode_t *dn;
	int err;

	if (size == 0)
		return (0);

	DB_DNODE_ENTER(db);
	dn = DB_DNODE(db);
	err = dmu_read_uio_dnode(dn, uio, size);
	DB_DNODE_EXIT(db);

	return (err);
}

/*
 * Read 'size' bytes into the uio buffer.
 * From the specified object
 * Starting at offset uio->uio_loffset.
 */
int
dmu_read_uio(objset_t *os, uint64_t object, uio_t *uio, uint64_t size)
{

	if (size == 0)
		return (0);

	return (dmu_read_impl(NULL, os, object, uio->uio_loffset, size, uio,
	    DMU_CTX_FLAG_UIO));
}

int
dmu_write_uio_dnode(dnode_t *dn, uio_t *uio, uint64_t size, dmu_tx_t *tx)
{
	dmu_buf_t **dbp;
	int numbufs;
	int err = 0;
	int i;

	err = dmu_buf_hold_array_by_dnode(dn, uio->uio_loffset, size,
	    FALSE, FTAG, &numbufs, &dbp, DMU_CTX_FLAG_PREFETCH);
	if (err)
		return (err);

	for (i = 0; i < numbufs; i++) {
		uint64_t tocpy;
		int64_t bufoff;
		dmu_buf_t *db = dbp[i];

		ASSERT(size > 0);

		bufoff = uio->uio_loffset - db->db_offset;
		tocpy = MIN(db->db_size - bufoff, size);

		ASSERT(i == 0 || i == numbufs-1 || tocpy == db->db_size);

		if (tocpy == db->db_size)
			dmu_buf_will_fill(db, tx);
		else
			dmu_buf_will_dirty(db, tx);

		/*
		 * XXX uiomove could block forever (eg.nfs-backed
		 * pages).  There needs to be a uiolockdown() function
		 * to lock the pages in memory, so that uiomove won't
		 * block.
		 */
#ifdef __FreeBSD__
		err = vn_io_fault_uiomove((char *)db->db_data + bufoff,
		    tocpy, uio);
#else
		err = uiomove((char *)db->db_data + bufoff, tocpy,
		    UIO_WRITE, uio);
#endif
		if (tocpy == db->db_size)
			dmu_buf_fill_done(db, tx);

		if (err)
			break;

		size -= tocpy;
	}

	dmu_buf_rele_array(dbp, numbufs, FTAG);
	return (err);
}

/*
 * Write 'size' bytes from the uio buffer.
 * To object zdb->db_object.
 * Starting at offset uio->uio_loffset.
 *
 * If the caller already has a dbuf in the target object
 * (e.g. its bonus buffer), this routine is faster than dmu_write_uio(),
 * because we don't have to find the dnode_t for the object.
 */
int
dmu_write_uio_dbuf(dmu_buf_t *zdb, uio_t *uio, uint64_t size,
    dmu_tx_t *tx)
{
	dmu_buf_impl_t *db = (dmu_buf_impl_t *)zdb;
	dnode_t *dn;
	int err;

	if (size == 0)
		return (0);

	DB_DNODE_ENTER(db);
	dn = DB_DNODE(db);
	err = dmu_write_impl(dn, NULL, 0, uio->uio_loffset, size, uio, tx,
	    DMU_CTX_FLAG_UIO|DMU_CTX_FLAG_NO_HOLD);
	DB_DNODE_EXIT(db);
	return (err);
}

/*
 * Write 'size' bytes from the uio buffer.
 * To the specified object.
 * Starting at offset uio->uio_loffset.
 */
int
dmu_write_uio(objset_t *os, uint64_t object, uio_t *uio, uint64_t size,
    dmu_tx_t *tx)
{

	if (size == 0)
		return (0);
	return (dmu_write_impl(NULL, os, object, uio->uio_loffset, size, uio, tx,
	    DMU_CTX_FLAG_UIO));
}
#endif /* _KERNEL */

/*
 * Allocate a loaned anonymous arc buffer.
 */
arc_buf_t *
dmu_request_arcbuf(dmu_buf_t *handle, int size)
{
	dmu_buf_impl_t *db = (dmu_buf_impl_t *)handle;

	return (arc_loan_buf(db->db_objset->os_spa, B_FALSE, size));
}

/*
 * Free a loaned arc buffer.
 */
void
dmu_return_arcbuf(arc_buf_t *buf)
{
	arc_return_buf(buf, FTAG);
	arc_buf_destroy(buf, FTAG);
}

<<<<<<< HEAD
void
dmu_copy_from_buf(objset_t *os, uint64_t object, uint64_t offset,
    dmu_buf_t *handle, dmu_tx_t *tx)
{
	dmu_buf_t *dst_handle;
	dmu_buf_impl_t *dstdb;
	dmu_buf_impl_t *srcdb = (dmu_buf_impl_t *)handle;
	dmu_object_type_t type;
	arc_buf_t *abuf;
	uint64_t datalen;
	boolean_t byteorder;
	uint8_t salt[ZIO_DATA_SALT_LEN];
	uint8_t iv[ZIO_DATA_IV_LEN];
	uint8_t mac[ZIO_DATA_MAC_LEN];

	ASSERT3P(srcdb->db_buf, !=, NULL);

	/* hold the db that we want to write to */
	VERIFY0(dmu_buf_hold(os, object, offset, FTAG, &dst_handle,
	    DMU_CTX_FLAG_NODECRYPT));
	dstdb = (dmu_buf_impl_t *)dst_handle;
	datalen = arc_buf_size(srcdb->db_buf);

	DB_DNODE_ENTER(dstdb);
	type = DB_DNODE(dstdb)->dn_type;
	DB_DNODE_EXIT(dstdb);

	/* allocated an arc buffer that matches the type of srcdb->db_buf */
	if (arc_is_encrypted(srcdb->db_buf)) {
		arc_get_raw_params(srcdb->db_buf, &byteorder, salt, iv, mac);
		abuf = arc_loan_raw_buf(os->os_spa, dmu_objset_id(os),
		    byteorder, salt, iv, mac, type,
		    datalen, arc_buf_lsize(srcdb->db_buf),
		    arc_get_compression(srcdb->db_buf));
	} else {
		/* we won't get a compressed db back from dmu_buf_hold() */
		ASSERT3U(arc_get_compression(srcdb->db_buf),
		    ==, ZIO_COMPRESS_OFF);
		abuf = arc_loan_buf(os->os_spa,
		    DMU_OT_IS_METADATA(type), datalen);
	}

	ASSERT3U(datalen, ==, arc_buf_size(abuf));

	/* copy the data to the new buffer and assign it to the dstdb */
	bcopy(srcdb->db_buf->b_data, abuf->b_data, datalen);
	dbuf_assign_arcbuf(dstdb, abuf, tx);
	dmu_buf_rele(dst_handle, FTAG);
}

=======
>>>>>>> 196bee4c
/*
 * When possible directly assign passed loaned arc buffer to a dbuf.
 * If this is not possible copy the contents of passed arc buf via
 * dmu_write().
 */
int
dmu_assign_arcbuf_by_dnode(dnode_t *dn, uint64_t offset, arc_buf_t *buf,
    dmu_tx_t *tx)
{
	dmu_buf_impl_t *db;
	objset_t *os = dn->dn_objset;
	uint64_t object = dn->dn_object;
	uint32_t blksz = (uint32_t)arc_buf_lsize(buf);
	uint64_t blkid;

	rw_enter(&dn->dn_struct_rwlock, RW_READER);
	blkid = dbuf_whichblock(dn, 0, offset);
	db = dbuf_hold(dn, blkid, FTAG);
	if (db == NULL)
		return (SET_ERROR(EIO));
	rw_exit(&dn->dn_struct_rwlock);

	/*
	 * We can only assign if the offset is aligned, the arc buf is the
	 * same size as the dbuf, and the dbuf is not metadata.
	 */
	if (offset == db->db.db_offset && blksz == db->db.db_size) {
		dbuf_assign_arcbuf(db, buf, tx);
		dbuf_rele(db, FTAG);
	} else {
		/* compressed bufs must always be assignable to their dbuf */
		ASSERT3U(arc_get_compression(buf), ==, ZIO_COMPRESS_OFF);
		ASSERT(!(buf->b_flags & ARC_BUF_FLAG_COMPRESSED));

		dbuf_rele(db, FTAG);
		dmu_write(os, object, offset, blksz, buf->b_data, tx);
		dmu_return_arcbuf(buf);
		XUIOSTAT_BUMP(xuiostat_wbuf_copied);
	}

	return (0);
}

int
dmu_assign_arcbuf_by_dbuf(dmu_buf_t *handle, uint64_t offset, arc_buf_t *buf,
    dmu_tx_t *tx)
{
	int err;
	dmu_buf_impl_t *dbuf = (dmu_buf_impl_t *)handle;

	DB_DNODE_ENTER(dbuf);
	err = dmu_assign_arcbuf_by_dnode(DB_DNODE(dbuf), offset, buf, tx);
	DB_DNODE_EXIT(dbuf);

	return (err);
}

typedef struct {
	dbuf_dirty_record_t	*dsa_dr;
	dmu_sync_cb_t		*dsa_done;
	zgd_t			*dsa_zgd;
	dmu_tx_t		*dsa_tx;
} dmu_sync_arg_t;

/* ARGSUSED */
static void
dmu_sync_ready(zio_t *zio, arc_buf_t *buf, void *varg)
{
	dmu_sync_arg_t *dsa = varg;
	dmu_buf_t *db = dsa->dsa_zgd->zgd_db;
	blkptr_t *bp = zio->io_bp;

	if (zio->io_error == 0) {
		if (BP_IS_HOLE(bp)) {
			/*
			 * A block of zeros may compress to a hole, but the
			 * block size still needs to be known for replay.
			 */
			BP_SET_LSIZE(bp, db->db_size);
		} else if (!BP_IS_EMBEDDED(bp)) {
			ASSERT(BP_GET_LEVEL(bp) == 0);
			BP_SET_FILL(bp, 1);
		}
	}
}

static void
dmu_sync_late_arrival_ready(zio_t *zio)
{
	dmu_sync_ready(zio, NULL, zio->io_private);
}

/* ARGSUSED */
static void
dmu_sync_done(zio_t *zio, arc_buf_t *buf, void *varg)
{
	dmu_sync_arg_t *dsa = varg;
	dbuf_dirty_record_t *dr = dsa->dsa_dr;
	dmu_buf_impl_t *db = dr->dr_dbuf;
	zgd_t *zgd = dsa->dsa_zgd;

	/*
	 * Record the vdev(s) backing this blkptr so they can be flushed after
	 * the writes for the lwb have completed.
	 */
	if (zio->io_error == 0) {
		zil_lwb_add_block(zgd->zgd_lwb, zgd->zgd_bp);
	}

	mutex_enter(&db->db_mtx);
	ASSERT(dr->dt.dl.dr_override_state == DR_IN_DMU_SYNC);
	if (zio->io_error == 0) {
		dr->dt.dl.dr_nopwrite = !!(zio->io_flags & ZIO_FLAG_NOPWRITE);
		if (dr->dt.dl.dr_nopwrite) {
			blkptr_t *bp = zio->io_bp;
			blkptr_t *bp_orig = &zio->io_bp_orig;
			uint8_t chksum = BP_GET_CHECKSUM(bp_orig);

			ASSERT(BP_EQUAL(bp, bp_orig));
			VERIFY(BP_EQUAL(bp, db->db_blkptr));
			ASSERT(zio->io_prop.zp_compress != ZIO_COMPRESS_OFF);
			VERIFY(zio_checksum_table[chksum].ci_flags &
			    ZCHECKSUM_FLAG_NOPWRITE);
		}
		dr->dt.dl.dr_overridden_by = *zio->io_bp;
		dr->dt.dl.dr_override_state = DR_OVERRIDDEN;
		dr->dt.dl.dr_copies = zio->io_prop.zp_copies;

		/*
		 * Old style holes are filled with all zeros, whereas
		 * new-style holes maintain their lsize, type, level,
		 * and birth time (see zio_write_compress). While we
		 * need to reset the BP_SET_LSIZE() call that happened
		 * in dmu_sync_ready for old style holes, we do *not*
		 * want to wipe out the information contained in new
		 * style holes. Thus, only zero out the block pointer if
		 * it's an old style hole.
		 */
		if (BP_IS_HOLE(&dr->dt.dl.dr_overridden_by) &&
		    dr->dt.dl.dr_overridden_by.blk_birth == 0)
			BP_ZERO(&dr->dt.dl.dr_overridden_by);
	} else {
		dr->dt.dl.dr_override_state = DR_NOT_OVERRIDDEN;
	}
	cv_broadcast(&db->db_changed);
	mutex_exit(&db->db_mtx);

	dsa->dsa_done(dsa->dsa_zgd, zio->io_error);

	kmem_free(dsa, sizeof (*dsa));
}

static void
dmu_sync_late_arrival_done(zio_t *zio)
{
	blkptr_t *bp = zio->io_bp;
	dmu_sync_arg_t *dsa = zio->io_private;
	zgd_t *zgd = dsa->dsa_zgd;

	if (zio->io_error == 0) {
		/*
		 * Record the vdev(s) backing this blkptr so they can be
		 * flushed after the writes for the lwb have completed.
		 */
		zil_lwb_add_block(zgd->zgd_lwb, zgd->zgd_bp);

		if (!BP_IS_HOLE(bp)) {
			blkptr_t *bp_orig __maybe_unused = &zio->io_bp_orig;
			ASSERT(!(zio->io_flags & ZIO_FLAG_NOPWRITE));
			ASSERT(BP_IS_HOLE(bp_orig) || !BP_EQUAL(bp, bp_orig));
			ASSERT(zio->io_bp->blk_birth == zio->io_txg);
			ASSERT(zio->io_txg > spa_syncing_txg(zio->io_spa));
			zio_free(zio->io_spa, zio->io_txg, zio->io_bp);
		}
	}

	dmu_tx_commit(dsa->dsa_tx);

	dsa->dsa_done(dsa->dsa_zgd, zio->io_error);

	abd_put(zio->io_abd);
	kmem_free(dsa, sizeof (*dsa));
}

static int
dmu_sync_late_arrival(zio_t *pio, objset_t *os, dmu_sync_cb_t *done, zgd_t *zgd,
    zio_prop_t *zp, zbookmark_phys_t *zb)
{
	dmu_sync_arg_t *dsa;
	dmu_tx_t *tx;

	tx = dmu_tx_create(os);
	dmu_tx_hold_space(tx, zgd->zgd_db->db_size);
	if (dmu_tx_assign(tx, TXG_WAIT) != 0) {
		dmu_tx_abort(tx);
		/* Make zl_get_data do txg_waited_synced() */
		return (SET_ERROR(EIO));
	}

	/*
	 * In order to prevent the zgd's lwb from being free'd prior to
	 * dmu_sync_late_arrival_done() being called, we have to ensure
	 * the lwb's "max txg" takes this tx's txg into account.
	 */
	zil_lwb_add_txg(zgd->zgd_lwb, dmu_tx_get_txg(tx));

	dsa = kmem_alloc(sizeof (dmu_sync_arg_t), KM_SLEEP);
	dsa->dsa_dr = NULL;
	dsa->dsa_done = done;
	dsa->dsa_zgd = zgd;
	dsa->dsa_tx = tx;

	/*
	 * Since we are currently syncing this txg, it's nontrivial to
	 * determine what BP to nopwrite against, so we disable nopwrite.
	 *
	 * When syncing, the db_blkptr is initially the BP of the previous
	 * txg.  We can not nopwrite against it because it will be changed
	 * (this is similar to the non-late-arrival case where the dbuf is
	 * dirty in a future txg).
	 *
	 * Then dbuf_write_ready() sets bp_blkptr to the location we will write.
	 * We can not nopwrite against it because although the BP will not
	 * (typically) be changed, the data has not yet been persisted to this
	 * location.
	 *
	 * Finally, when dbuf_write_done() is called, it is theoretically
	 * possible to always nopwrite, because the data that was written in
	 * this txg is the same data that we are trying to write.  However we
	 * would need to check that this dbuf is not dirty in any future
	 * txg's (as we do in the normal dmu_sync() path). For simplicity, we
	 * don't nopwrite in this case.
	 */
	zp->zp_nopwrite = B_FALSE;

	zio_nowait(zio_write(pio, os->os_spa, dmu_tx_get_txg(tx), zgd->zgd_bp,
	    abd_get_from_buf(zgd->zgd_db->db_data, zgd->zgd_db->db_size),
	    zgd->zgd_db->db_size, zgd->zgd_db->db_size, zp,
	    dmu_sync_late_arrival_ready, NULL, NULL, dmu_sync_late_arrival_done,
	    dsa, ZIO_PRIORITY_SYNC_WRITE, ZIO_FLAG_CANFAIL, zb));

	return (0);
}

/*
 * Intent log support: sync the block associated with db to disk.
 * N.B. and XXX: the caller is responsible for making sure that the
 * data isn't changing while dmu_sync() is writing it.
 *
 * Return values:
 *
 *	EEXIST: this txg has already been synced, so there's nothing to do.
 *		The caller should not log the write.
 *
 *	ENOENT: the block was dbuf_free_range()'d, so there's nothing to do.
 *		The caller should not log the write.
 *
 *	EALREADY: this block is already in the process of being synced.
 *		The caller should track its progress (somehow).
 *
 *	EIO: could not do the I/O.
 *		The caller should do a txg_wait_synced().
 *
 *	0: the I/O has been initiated.
 *		The caller should log this blkptr in the done callback.
 *		It is possible that the I/O will fail, in which case
 *		the error will be reported to the done callback and
 *		propagated to pio from zio_done().
 */
int
dmu_sync(zio_t *pio, uint64_t txg, dmu_sync_cb_t *done, zgd_t *zgd)
{
	dmu_buf_impl_t *db = (dmu_buf_impl_t *)zgd->zgd_db;
	objset_t *os = db->db_objset;
	dsl_dataset_t *ds = os->os_dsl_dataset;
	dbuf_dirty_record_t *dr, *dr_next;
	dmu_sync_arg_t *dsa;
	zbookmark_phys_t zb;
	zio_prop_t zp;
	dnode_t *dn;

	ASSERT(pio != NULL);
	ASSERT(txg != 0);

	SET_BOOKMARK(&zb, ds->ds_object,
	    db->db.db_object, db->db_level, db->db_blkid);

	DB_DNODE_ENTER(db);
	dn = DB_DNODE(db);
	dmu_write_policy(os, dn, db->db_level, WP_DMU_SYNC, &zp);
	DB_DNODE_EXIT(db);

	/*
	 * If we're frozen (running ziltest), we always need to generate a bp.
	 */
	if (txg > spa_freeze_txg(os->os_spa))
		return (dmu_sync_late_arrival(pio, os, done, zgd, &zp, &zb));

	/*
	 * Grabbing db_mtx now provides a barrier between dbuf_sync_leaf()
	 * and us.  If we determine that this txg is not yet syncing,
	 * but it begins to sync a moment later, that's OK because the
	 * sync thread will block in dbuf_sync_leaf() until we drop db_mtx.
	 */
	mutex_enter(&db->db_mtx);

	if (txg <= spa_last_synced_txg(os->os_spa)) {
		/*
		 * This txg has already synced.  There's nothing to do.
		 */
		mutex_exit(&db->db_mtx);
		return (SET_ERROR(EEXIST));
	}

	if (txg <= spa_syncing_txg(os->os_spa)) {
		/*
		 * This txg is currently syncing, so we can't mess with
		 * the dirty record anymore; just write a new log block.
		 */
		mutex_exit(&db->db_mtx);
		return (dmu_sync_late_arrival(pio, os, done, zgd, &zp, &zb));
	}

	dr = dbuf_find_dirty_eq(db, txg);

	if (dr == NULL) {
		/*
		 * There's no dr for this dbuf, so it must have been freed.
		 * There's no need to log writes to freed blocks, so we're done.
		 */
		mutex_exit(&db->db_mtx);
		return (SET_ERROR(ENOENT));
	}

	dr_next = list_next(&db->db_dirty_records, dr);
	ASSERT(dr_next == NULL || dr_next->dr_txg < txg);

	if (db->db_blkptr != NULL) {
		/*
		 * We need to fill in zgd_bp with the current blkptr so that
		 * the nopwrite code can check if we're writing the same
		 * data that's already on disk.  We can only nopwrite if we
		 * are sure that after making the copy, db_blkptr will not
		 * change until our i/o completes.  We ensure this by
		 * holding the db_mtx, and only allowing nopwrite if the
		 * block is not already dirty (see below).  This is verified
		 * by dmu_sync_done(), which VERIFYs that the db_blkptr has
		 * not changed.
		 */
		*zgd->zgd_bp = *db->db_blkptr;
	}

	/*
	 * Assume the on-disk data is X, the current syncing data (in
	 * txg - 1) is Y, and the current in-memory data is Z (currently
	 * in dmu_sync).
	 *
	 * We usually want to perform a nopwrite if X and Z are the
	 * same.  However, if Y is different (i.e. the BP is going to
	 * change before this write takes effect), then a nopwrite will
	 * be incorrect - we would override with X, which could have
	 * been freed when Y was written.
	 *
	 * (Note that this is not a concern when we are nop-writing from
	 * syncing context, because X and Y must be identical, because
	 * all previous txgs have been synced.)
	 *
	 * Therefore, we disable nopwrite if the current BP could change
	 * before this TXG.  There are two ways it could change: by
	 * being dirty (dr_next is non-NULL), or by being freed
	 * (dnode_block_freed()).  This behavior is verified by
	 * zio_done(), which VERIFYs that the override BP is identical
	 * to the on-disk BP.
	 */
	DB_DNODE_ENTER(db);
	dn = DB_DNODE(db);
	if (dr_next != NULL || dnode_block_freed(dn, db->db_blkid))
		zp.zp_nopwrite = B_FALSE;
	DB_DNODE_EXIT(db);

	ASSERT(dr->dr_txg == txg);
	if (dr->dt.dl.dr_override_state == DR_IN_DMU_SYNC ||
	    dr->dt.dl.dr_override_state == DR_OVERRIDDEN) {
		/*
		 * We have already issued a sync write for this buffer,
		 * or this buffer has already been synced.  It could not
		 * have been dirtied since, or we would have cleared the state.
		 */
		mutex_exit(&db->db_mtx);
		return (SET_ERROR(EALREADY));
	}

	ASSERT(dr->dt.dl.dr_override_state == DR_NOT_OVERRIDDEN);
	dr->dt.dl.dr_override_state = DR_IN_DMU_SYNC;
	mutex_exit(&db->db_mtx);

	dsa = kmem_alloc(sizeof (dmu_sync_arg_t), KM_SLEEP);
	dsa->dsa_dr = dr;
	dsa->dsa_done = done;
	dsa->dsa_zgd = zgd;
	dsa->dsa_tx = NULL;

	zio_nowait(arc_write(pio, os->os_spa, txg,
	    zgd->zgd_bp, dr->dt.dl.dr_data, DBUF_IS_L2CACHEABLE(db),
	    &zp, dmu_sync_ready, NULL, NULL, dmu_sync_done, dsa,
	    ZIO_PRIORITY_SYNC_WRITE, ZIO_FLAG_CANFAIL, &zb));

	return (0);
}

int
dmu_object_set_nlevels(objset_t *os, uint64_t object, int nlevels, dmu_tx_t *tx)
{
	dnode_t *dn;
	int err;

	err = dnode_hold(os, object, FTAG, &dn);
	if (err)
		return (err);
	err = dnode_set_nlevels(dn, nlevels, tx);
	dnode_rele(dn, FTAG);
	return (err);
}

int
dmu_object_set_blocksize(objset_t *os, uint64_t object, uint64_t size, int ibs,
    dmu_tx_t *tx)
{
	dnode_t *dn;
	int err;

	err = dnode_hold(os, object, FTAG, &dn);
	if (err)
		return (err);
	err = dnode_set_blksz(dn, size, ibs, tx);
	dnode_rele(dn, FTAG);
	return (err);
}

int
dmu_object_set_maxblkid(objset_t *os, uint64_t object, uint64_t maxblkid,
    dmu_tx_t *tx)
{
	dnode_t *dn;
	int err;

	err = dnode_hold(os, object, FTAG, &dn);
	if (err)
		return (err);
	rw_enter(&dn->dn_struct_rwlock, RW_WRITER);
	dnode_new_blkid(dn, maxblkid, tx, B_FALSE, B_TRUE);
	rw_exit(&dn->dn_struct_rwlock);
	dnode_rele(dn, FTAG);
	return (0);
}

void
dmu_object_set_checksum(objset_t *os, uint64_t object, uint8_t checksum,
    dmu_tx_t *tx)
{
	dnode_t *dn;

	/*
	 * Send streams include each object's checksum function.  This
	 * check ensures that the receiving system can understand the
	 * checksum function transmitted.
	 */
	ASSERT3U(checksum, <, ZIO_CHECKSUM_LEGACY_FUNCTIONS);

	VERIFY0(dnode_hold(os, object, FTAG, &dn));
	ASSERT3U(checksum, <, ZIO_CHECKSUM_FUNCTIONS);
	dn->dn_checksum = checksum;
	dnode_setdirty(dn, tx);
	dnode_rele(dn, FTAG);
}

void
dmu_object_set_compress(objset_t *os, uint64_t object, uint8_t compress,
    dmu_tx_t *tx)
{
	dnode_t *dn;

	/*
	 * Send streams include each object's compression function.  This
	 * check ensures that the receiving system can understand the
	 * compression function transmitted.
	 */
	ASSERT3U(compress, <, ZIO_COMPRESS_LEGACY_FUNCTIONS);

	VERIFY0(dnode_hold(os, object, FTAG, &dn));
	dn->dn_compress = compress;
	dnode_setdirty(dn, tx);
	dnode_rele(dn, FTAG);
}

/*
 * When the "redundant_metadata" property is set to "most", only indirect
 * blocks of this level and higher will have an additional ditto block.
 */
int zfs_redundant_metadata_most_ditto_level = 2;

void
dmu_write_policy(objset_t *os, dnode_t *dn, int level, int wp, zio_prop_t *zp)
{
	dmu_object_type_t type = dn ? dn->dn_type : DMU_OT_OBJSET;
	boolean_t ismd = (level > 0 || DMU_OT_IS_METADATA(type) ||
	    (wp & WP_SPILL));
	enum zio_checksum checksum = os->os_checksum;
	enum zio_compress compress = os->os_compress;
	enum zio_checksum dedup_checksum = os->os_dedup_checksum;
	boolean_t dedup = B_FALSE;
	boolean_t nopwrite = B_FALSE;
	boolean_t dedup_verify = os->os_dedup_verify;
	boolean_t encrypt = B_FALSE;
	int copies = os->os_copies;

	/*
	 * We maintain different write policies for each of the following
	 * types of data:
	 *	 1. metadata
	 *	 2. preallocated blocks (i.e. level-0 blocks of a dump device)
	 *	 3. all other level 0 blocks
	 */
	if (ismd) {
		/*
		 * XXX -- we should design a compression algorithm
		 * that specializes in arrays of bps.
		 */
		compress = zio_compress_select(os->os_spa,
		    ZIO_COMPRESS_ON, ZIO_COMPRESS_ON);

		/*
		 * Metadata always gets checksummed.  If the data
		 * checksum is multi-bit correctable, and it's not a
		 * ZBT-style checksum, then it's suitable for metadata
		 * as well.  Otherwise, the metadata checksum defaults
		 * to fletcher4.
		 */
		if (!(zio_checksum_table[checksum].ci_flags &
		    ZCHECKSUM_FLAG_METADATA) ||
		    (zio_checksum_table[checksum].ci_flags &
		    ZCHECKSUM_FLAG_EMBEDDED))
			checksum = ZIO_CHECKSUM_FLETCHER_4;

		if (os->os_redundant_metadata == ZFS_REDUNDANT_METADATA_ALL ||
		    (os->os_redundant_metadata ==
		    ZFS_REDUNDANT_METADATA_MOST &&
		    (level >= zfs_redundant_metadata_most_ditto_level ||
		    DMU_OT_IS_METADATA(type) || (wp & WP_SPILL))))
			copies++;
	} else if (wp & WP_NOFILL) {
		ASSERT(level == 0);

		/*
		 * If we're writing preallocated blocks, we aren't actually
		 * writing them so don't set any policy properties.  These
		 * blocks are currently only used by an external subsystem
		 * outside of zfs (i.e. dump) and not written by the zio
		 * pipeline.
		 */
		compress = ZIO_COMPRESS_OFF;
		checksum = ZIO_CHECKSUM_OFF;
	} else {
		compress = zio_compress_select(os->os_spa, dn->dn_compress,
		    compress);

		checksum = (dedup_checksum == ZIO_CHECKSUM_OFF) ?
		    zio_checksum_select(dn->dn_checksum, checksum) :
		    dedup_checksum;

		/*
		 * Determine dedup setting.  If we are in dmu_sync(),
		 * we won't actually dedup now because that's all
		 * done in syncing context; but we do want to use the
		 * dedup checksum.  If the checksum is not strong
		 * enough to ensure unique signatures, force
		 * dedup_verify.
		 */
		if (dedup_checksum != ZIO_CHECKSUM_OFF) {
			dedup = (wp & WP_DMU_SYNC) ? B_FALSE : B_TRUE;
			if (!(zio_checksum_table[checksum].ci_flags &
			    ZCHECKSUM_FLAG_DEDUP))
				dedup_verify = B_TRUE;
		}

		/*
		 * Enable nopwrite if we have secure enough checksum
		 * algorithm (see comment in zio_nop_write) and
		 * compression is enabled.  We don't enable nopwrite if
		 * dedup is enabled as the two features are mutually
		 * exclusive.
		 */
		nopwrite = (!dedup && (zio_checksum_table[checksum].ci_flags &
		    ZCHECKSUM_FLAG_NOPWRITE) &&
		    compress != ZIO_COMPRESS_OFF && zfs_nopwrite_enabled);
	}

	/*
	 * All objects in an encrypted objset are protected from modification
	 * via a MAC. Encrypted objects store their IV and salt in the last DVA
	 * in the bp, so we cannot use all copies. Encrypted objects are also
	 * not subject to nopwrite since writing the same data will still
	 * result in a new ciphertext. Only encrypted blocks can be dedup'd
	 * to avoid ambiguity in the dedup code since the DDT does not store
	 * object types.
	 */
	if (os->os_encrypted && (wp & WP_NOFILL) == 0) {
		encrypt = B_TRUE;

		if (DMU_OT_IS_ENCRYPTED(type)) {
			copies = MIN(copies, SPA_DVAS_PER_BP - 1);
			nopwrite = B_FALSE;
		} else {
			dedup = B_FALSE;
		}

		if (level <= 0 &&
		    (type == DMU_OT_DNODE || type == DMU_OT_OBJSET)) {
			compress = ZIO_COMPRESS_EMPTY;
		}
	}

	zp->zp_compress = compress;
	zp->zp_checksum = checksum;
	zp->zp_type = (wp & WP_SPILL) ? dn->dn_bonustype : type;
	zp->zp_level = level;
	zp->zp_copies = MIN(copies, spa_max_replication(os->os_spa));
	zp->zp_dedup = dedup;
	zp->zp_dedup_verify = dedup && dedup_verify;
	zp->zp_nopwrite = nopwrite;
	zp->zp_encrypt = encrypt;
	zp->zp_byteorder = ZFS_HOST_BYTEORDER;
	bzero(zp->zp_salt, ZIO_DATA_SALT_LEN);
	bzero(zp->zp_iv, ZIO_DATA_IV_LEN);
	bzero(zp->zp_mac, ZIO_DATA_MAC_LEN);
	zp->zp_zpl_smallblk = DMU_OT_IS_FILE(zp->zp_type) ?
	    os->os_zpl_special_smallblock : 0;

	ASSERT3U(zp->zp_compress, !=, ZIO_COMPRESS_INHERIT);
}

/*
 * This function is only called from zfs_holey_common() for zpl_llseek()
 * in order to determine the location of holes.  In order to accurately
 * report holes all dirty data must be synced to disk.  This causes extremely
 * poor performance when seeking for holes in a dirty file.  As a compromise,
 * only provide hole data when the dnode is clean.  When a dnode is dirty
 * report the dnode as having no holes which is always a safe thing to do.
 */
int
dmu_offset_next(objset_t *os, uint64_t object, boolean_t hole, uint64_t *off)
{
	dnode_t *dn;
	int i, err;
	boolean_t clean = B_TRUE;

	err = dnode_hold(os, object, FTAG, &dn);
	if (err)
		return (err);

	/*
	 * Check if dnode is dirty
	 */
	for (i = 0; i < TXG_SIZE; i++) {
		if (multilist_link_active(&dn->dn_dirty_link[i])) {
			clean = B_FALSE;
			break;
		}
	}

	/*
	 * If compatibility option is on, sync any current changes before
	 * we go trundling through the block pointers.
	 */
	if (!clean && zfs_dmu_offset_next_sync) {
		clean = B_TRUE;
		dnode_rele(dn, FTAG);
		txg_wait_synced(dmu_objset_pool(os), 0);
		err = dnode_hold(os, object, FTAG, &dn);
		if (err)
			return (err);
	}

	if (clean)
		err = dnode_next_offset(dn,
		    (hole ? DNODE_FIND_HOLE : 0), off, 1, 1, 0);
	else
		err = SET_ERROR(EBUSY);

	dnode_rele(dn, FTAG);

	return (err);
}

void
__dmu_object_info_from_dnode(dnode_t *dn, dmu_object_info_t *doi)
{
	dnode_phys_t *dnp = dn->dn_phys;

	doi->doi_data_block_size = dn->dn_datablksz;
	doi->doi_metadata_block_size = dn->dn_indblkshift ?
	    1ULL << dn->dn_indblkshift : 0;
	doi->doi_type = dn->dn_type;
	doi->doi_bonus_type = dn->dn_bonustype;
	doi->doi_bonus_size = dn->dn_bonuslen;
	doi->doi_dnodesize = dn->dn_num_slots << DNODE_SHIFT;
	doi->doi_indirection = dn->dn_nlevels;
	doi->doi_checksum = dn->dn_checksum;
	doi->doi_compress = dn->dn_compress;
	doi->doi_nblkptr = dn->dn_nblkptr;
	doi->doi_physical_blocks_512 = (DN_USED_BYTES(dnp) + 256) >> 9;
	doi->doi_max_offset = (dn->dn_maxblkid + 1) * dn->dn_datablksz;
	doi->doi_fill_count = 0;
	for (int i = 0; i < dnp->dn_nblkptr; i++)
		doi->doi_fill_count += BP_GET_FILL(&dnp->dn_blkptr[i]);
}

void
dmu_object_info_from_dnode(dnode_t *dn, dmu_object_info_t *doi)
{
	rw_enter(&dn->dn_struct_rwlock, RW_READER);
	mutex_enter(&dn->dn_mtx);

	__dmu_object_info_from_dnode(dn, doi);

	mutex_exit(&dn->dn_mtx);
	rw_exit(&dn->dn_struct_rwlock);
}

/*
 * Get information on a DMU object.
 * If doi is NULL, just indicates whether the object exists.
 */
int
dmu_object_info(objset_t *os, uint64_t object, dmu_object_info_t *doi)
{
	dnode_t *dn;
	int err = dnode_hold(os, object, FTAG, &dn);

	if (err)
		return (err);

	if (doi != NULL)
		dmu_object_info_from_dnode(dn, doi);

	dnode_rele(dn, FTAG);
	return (0);
}

/*
 * As above, but faster; can be used when you have a held dbuf in hand.
 */
void
dmu_object_info_from_db(dmu_buf_t *db_fake, dmu_object_info_t *doi)
{
	dmu_buf_impl_t *db = (dmu_buf_impl_t *)db_fake;

	DB_DNODE_ENTER(db);
	dmu_object_info_from_dnode(DB_DNODE(db), doi);
	DB_DNODE_EXIT(db);
}

/*
 * Faster still when you only care about the size.
 */
void
dmu_object_size_from_db(dmu_buf_t *db_fake, uint32_t *blksize,
    u_longlong_t *nblk512)
{
	dmu_buf_impl_t *db = (dmu_buf_impl_t *)db_fake;
	dnode_t *dn;

	DB_DNODE_ENTER(db);
	dn = DB_DNODE(db);

	*blksize = dn->dn_datablksz;
	/* add in number of slots used for the dnode itself */
	*nblk512 = ((DN_USED_BYTES(dn->dn_phys) + SPA_MINBLOCKSIZE/2) >>
	    SPA_MINBLOCKSHIFT) + dn->dn_num_slots;
	DB_DNODE_EXIT(db);
}

void
dmu_object_dnsize_from_db(dmu_buf_t *db_fake, int *dnsize)
{
	dmu_buf_impl_t *db = (dmu_buf_impl_t *)db_fake;
	dnode_t *dn;

	DB_DNODE_ENTER(db);
	dn = DB_DNODE(db);
	*dnsize = dn->dn_num_slots << DNODE_SHIFT;
	DB_DNODE_EXIT(db);
}

void
byteswap_uint64_array(void *vbuf, size_t size)
{
	uint64_t *buf = vbuf;
	size_t count = size >> 3;
	int i;

	ASSERT((size & 7) == 0);

	for (i = 0; i < count; i++)
		buf[i] = BSWAP_64(buf[i]);
}

void
byteswap_uint32_array(void *vbuf, size_t size)
{
	uint32_t *buf = vbuf;
	size_t count = size >> 2;
	int i;

	ASSERT((size & 3) == 0);

	for (i = 0; i < count; i++)
		buf[i] = BSWAP_32(buf[i]);
}

void
byteswap_uint16_array(void *vbuf, size_t size)
{
	uint16_t *buf = vbuf;
	size_t count = size >> 1;
	int i;

	ASSERT((size & 1) == 0);

	for (i = 0; i < count; i++)
		buf[i] = BSWAP_16(buf[i]);
}

/* ARGSUSED */
void
byteswap_uint8_array(void *vbuf, size_t size)
{
}

void
dmu_init(void)
{
	abd_init();
	zfs_dbgmsg_init();
	sa_cache_init();
	xuio_stat_init();
	dmu_objset_init();
	dnode_init();
	zfetch_init();
	dmu_tx_init();
	l2arc_init();
	arc_init();
	dbuf_init();
}

void
dmu_fini(void)
{
	arc_fini(); /* arc depends on l2arc, so arc must go first */
	l2arc_fini();
	dmu_tx_fini();
	zfetch_fini();
	dbuf_fini();
	dnode_fini();
	dmu_objset_fini();
	xuio_stat_fini();
	sa_cache_fini();
	zfs_dbgmsg_fini();
	abd_fini();
}

EXPORT_SYMBOL(dmu_bonus_hold);
EXPORT_SYMBOL(dmu_bonus_hold_by_dnode);
EXPORT_SYMBOL(dmu_buf_hold_array_by_bonus);
EXPORT_SYMBOL(dmu_buf_rele_array);
EXPORT_SYMBOL(dmu_prefetch);
EXPORT_SYMBOL(dmu_free_range);
EXPORT_SYMBOL(dmu_free_long_range);
EXPORT_SYMBOL(dmu_free_long_object);
EXPORT_SYMBOL(dmu_read);
EXPORT_SYMBOL(dmu_read_by_dnode);
EXPORT_SYMBOL(dmu_write);
EXPORT_SYMBOL(dmu_write_by_dnode);
EXPORT_SYMBOL(dmu_prealloc);
EXPORT_SYMBOL(dmu_object_info);
EXPORT_SYMBOL(dmu_object_info_from_dnode);
EXPORT_SYMBOL(dmu_object_info_from_db);
EXPORT_SYMBOL(dmu_object_size_from_db);
EXPORT_SYMBOL(dmu_object_dnsize_from_db);
EXPORT_SYMBOL(dmu_object_set_nlevels);
EXPORT_SYMBOL(dmu_object_set_blocksize);
EXPORT_SYMBOL(dmu_object_set_maxblkid);
EXPORT_SYMBOL(dmu_object_set_checksum);
EXPORT_SYMBOL(dmu_object_set_compress);
EXPORT_SYMBOL(dmu_write_policy);
EXPORT_SYMBOL(dmu_sync);
EXPORT_SYMBOL(dmu_request_arcbuf);
EXPORT_SYMBOL(dmu_return_arcbuf);
EXPORT_SYMBOL(dmu_assign_arcbuf_by_dnode);
EXPORT_SYMBOL(dmu_assign_arcbuf_by_dbuf);
EXPORT_SYMBOL(dmu_buf_hold);
EXPORT_SYMBOL(dmu_ot);

/* BEGIN CSTYLED */
ZFS_MODULE_PARAM(zfs, zfs_, nopwrite_enabled, INT, ZMOD_RW,
	"Enable NOP writes");

ZFS_MODULE_PARAM(zfs, zfs_, per_txg_dirty_frees_percent, ULONG, ZMOD_RW,
	"Percentage of dirtied blocks from frees in one TXG");

ZFS_MODULE_PARAM(zfs, zfs_, dmu_offset_next_sync, INT, ZMOD_RW,
	"Enable forcing txg sync to find holes");

ZFS_MODULE_PARAM(zfs, , dmu_prefetch_max, INT, ZMOD_RW,
	"Limit one prefetch call to this size");
/* END CSTYLED */<|MERGE_RESOLUTION|>--- conflicted
+++ resolved
@@ -2260,59 +2260,6 @@
 	arc_buf_destroy(buf, FTAG);
 }
 
-<<<<<<< HEAD
-void
-dmu_copy_from_buf(objset_t *os, uint64_t object, uint64_t offset,
-    dmu_buf_t *handle, dmu_tx_t *tx)
-{
-	dmu_buf_t *dst_handle;
-	dmu_buf_impl_t *dstdb;
-	dmu_buf_impl_t *srcdb = (dmu_buf_impl_t *)handle;
-	dmu_object_type_t type;
-	arc_buf_t *abuf;
-	uint64_t datalen;
-	boolean_t byteorder;
-	uint8_t salt[ZIO_DATA_SALT_LEN];
-	uint8_t iv[ZIO_DATA_IV_LEN];
-	uint8_t mac[ZIO_DATA_MAC_LEN];
-
-	ASSERT3P(srcdb->db_buf, !=, NULL);
-
-	/* hold the db that we want to write to */
-	VERIFY0(dmu_buf_hold(os, object, offset, FTAG, &dst_handle,
-	    DMU_CTX_FLAG_NODECRYPT));
-	dstdb = (dmu_buf_impl_t *)dst_handle;
-	datalen = arc_buf_size(srcdb->db_buf);
-
-	DB_DNODE_ENTER(dstdb);
-	type = DB_DNODE(dstdb)->dn_type;
-	DB_DNODE_EXIT(dstdb);
-
-	/* allocated an arc buffer that matches the type of srcdb->db_buf */
-	if (arc_is_encrypted(srcdb->db_buf)) {
-		arc_get_raw_params(srcdb->db_buf, &byteorder, salt, iv, mac);
-		abuf = arc_loan_raw_buf(os->os_spa, dmu_objset_id(os),
-		    byteorder, salt, iv, mac, type,
-		    datalen, arc_buf_lsize(srcdb->db_buf),
-		    arc_get_compression(srcdb->db_buf));
-	} else {
-		/* we won't get a compressed db back from dmu_buf_hold() */
-		ASSERT3U(arc_get_compression(srcdb->db_buf),
-		    ==, ZIO_COMPRESS_OFF);
-		abuf = arc_loan_buf(os->os_spa,
-		    DMU_OT_IS_METADATA(type), datalen);
-	}
-
-	ASSERT3U(datalen, ==, arc_buf_size(abuf));
-
-	/* copy the data to the new buffer and assign it to the dstdb */
-	bcopy(srcdb->db_buf->b_data, abuf->b_data, datalen);
-	dbuf_assign_arcbuf(dstdb, abuf, tx);
-	dmu_buf_rele(dst_handle, FTAG);
-}
-
-=======
->>>>>>> 196bee4c
 /*
  * When possible directly assign passed loaned arc buffer to a dbuf.
  * If this is not possible copy the contents of passed arc buf via
