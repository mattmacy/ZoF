--- conflicted
+++ resolved
@@ -2315,20 +2315,11 @@
 	 * For recursive snapshot renames the parent won't be changing
 	 * so we just pass name for both the to/from argument.
 	 */
-<<<<<<< HEAD
 #ifdef HAVE_ZPL
-	err = zfs_secpolicy_rename_perms(name, name, CRED());
-	if (err == ENOENT) {
-		return (0);
-	} else if (err) {
-		(void) strcpy(ra->failed, name);
-		return (err);
-=======
 	err = zfs_secpolicy_rename_perms(snapname, snapname, CRED());
 	if (err != 0) {
 		strfree(snapname);
 		return (err == ENOENT ? 0 : err);
->>>>>>> 812761ea
 	}
 #endif
 
@@ -3903,7 +3894,27 @@
 	return (0);
 }
 
-<<<<<<< HEAD
+/*
+ * Note, this fuction is used as the callback for dmu_objset_find().  We
+ * always return 0 so that we will continue to find and process
+ * inconsistent datasets, even if we encounter an error trying to
+ * process one of them.
+ */
+/* ARGSUSED */
+int
+dsl_destroy_inconsistent(const char *dsname, void *arg)
+{
+	dsl_dataset_t *ds;
+
+	if (dsl_dataset_own(dsname, B_TRUE, FTAG, &ds) == 0) {
+		if (DS_IS_INCONSISTENT(ds))
+			(void) dsl_dataset_destroy(ds, FTAG, B_FALSE);
+		else
+			dsl_dataset_disown(ds, FTAG);
+	}
+	return (0);
+}
+
 #if defined(_KERNEL) && defined(HAVE_SPL)
 EXPORT_SYMBOL(dsl_dataset_hold);
 EXPORT_SYMBOL(dsl_dataset_hold_obj);
@@ -3948,26 +3959,9 @@
 EXPORT_SYMBOL(dsl_dataset_set_quota);
 EXPORT_SYMBOL(dsl_dataset_set_quota_sync);
 EXPORT_SYMBOL(dsl_dataset_set_reservation);
-#endif
-=======
-/*
- * Note, this fuction is used as the callback for dmu_objset_find().  We
- * always return 0 so that we will continue to find and process
- * inconsistent datasets, even if we encounter an error trying to
- * process one of them.
- */
-/* ARGSUSED */
-int
-dsl_destroy_inconsistent(const char *dsname, void *arg)
-{
-	dsl_dataset_t *ds;
-
-	if (dsl_dataset_own(dsname, B_TRUE, FTAG, &ds) == 0) {
-		if (DS_IS_INCONSISTENT(ds))
-			(void) dsl_dataset_destroy(ds, FTAG, B_FALSE);
-		else
-			dsl_dataset_disown(ds, FTAG);
-	}
-	return (0);
-}
->>>>>>> 812761ea
+EXPORT_SYMBOL(dsl_dataset_user_hold);
+EXPORT_SYMBOL(dsl_dataset_user_release);
+EXPORT_SYMBOL(dsl_dataset_user_release_tmp);
+EXPORT_SYMBOL(dsl_dataset_get_holds);
+EXPORT_SYMBOL(dsl_destroy_inconsistent);
+#endif