/*
 * CDDL HEADER START
 *
 * The contents of this file are subject to the terms of the
 * Common Development and Distribution License (the "License").
 * You may not use this file except in compliance with the License.
 *
 * You can obtain a copy of the license at usr/src/OPENSOLARIS.LICENSE
 * or http://www.opensolaris.org/os/licensing.
 * See the License for the specific language governing permissions
 * and limitations under the License.
 *
 * When distributing Covered Code, include this CDDL HEADER in each
 * file and include the License file at usr/src/OPENSOLARIS.LICENSE.
 * If applicable, add the following below this CDDL HEADER, with the
 * fields enclosed by brackets "[]" replaced with your own identifying
 * information: Portions Copyright [yyyy] [name of copyright owner]
 *
 * CDDL HEADER END
 */

/*
 * Copyright (c) 2005, 2010, Oracle and/or its affiliates. All rights reserved.
 */

/*
 * This file contains all the routines used when modifying on-disk SPA state.
 * This includes opening, importing, destroying, exporting a pool, and syncing a
 * pool.
 */

#include <sys/zfs_context.h>
#include <sys/fm/fs/zfs.h>
#include <sys/spa_impl.h>
#include <sys/zio.h>
#include <sys/zio_checksum.h>
#include <sys/dmu.h>
#include <sys/dmu_tx.h>
#include <sys/zap.h>
#include <sys/zil.h>
#include <sys/ddt.h>
#include <sys/vdev_impl.h>
#include <sys/metaslab.h>
#include <sys/metaslab_impl.h>
#include <sys/uberblock_impl.h>
#include <sys/txg.h>
#include <sys/avl.h>
#include <sys/dmu_traverse.h>
#include <sys/dmu_objset.h>
#include <sys/unique.h>
#include <sys/dsl_pool.h>
#include <sys/dsl_dataset.h>
#include <sys/dsl_dir.h>
#include <sys/dsl_prop.h>
#include <sys/dsl_synctask.h>
#include <sys/fs/zfs.h>
#include <sys/arc.h>
#include <sys/callb.h>
#include <sys/systeminfo.h>
#include <sys/spa_boot.h>
#include <sys/zfs_ioctl.h>
#include <sys/dsl_scan.h>

#ifdef	_KERNEL
#include <sys/bootprops.h>
#include <sys/callb.h>
#include <sys/cpupart.h>
#include <sys/pool.h>
#include <sys/sysdc.h>
#include <sys/zone.h>
#endif	/* _KERNEL */

#include "zfs_prop.h"
#include "zfs_comutil.h"

typedef enum zti_modes {
	zti_mode_fixed,			/* value is # of threads (min 1) */
	zti_mode_online_percent,	/* value is % of online CPUs */
	zti_mode_batch,			/* cpu-intensive; value is ignored */
	zti_mode_null,			/* don't create a taskq */
	zti_nmodes
} zti_modes_t;

#define	ZTI_FIX(n)	{ zti_mode_fixed, (n) }
#define	ZTI_PCT(n)	{ zti_mode_online_percent, (n) }
#define	ZTI_BATCH	{ zti_mode_batch, 0 }
#define	ZTI_NULL	{ zti_mode_null, 0 }

#define	ZTI_ONE		ZTI_FIX(1)

typedef struct zio_taskq_info {
	enum zti_modes zti_mode;
	uint_t zti_value;
} zio_taskq_info_t;

static const char *const zio_taskq_types[ZIO_TASKQ_TYPES] = {
	"issue", "issue_high", "intr", "intr_high"
};

/*
 * Define the taskq threads for the following I/O types:
 * 	NULL, READ, WRITE, FREE, CLAIM, and IOCTL
 */
const zio_taskq_info_t zio_taskqs[ZIO_TYPES][ZIO_TASKQ_TYPES] = {
	/* ISSUE	ISSUE_HIGH	INTR		INTR_HIGH */
	{ ZTI_ONE,	ZTI_NULL,	ZTI_ONE,	ZTI_NULL },
	{ ZTI_FIX(8),	ZTI_NULL,	ZTI_BATCH,	ZTI_NULL },
	{ ZTI_BATCH,	ZTI_FIX(5),	ZTI_FIX(8),	ZTI_FIX(5) },
	{ ZTI_FIX(100),	ZTI_NULL,	ZTI_ONE,	ZTI_NULL },
	{ ZTI_ONE,	ZTI_NULL,	ZTI_ONE,	ZTI_NULL },
	{ ZTI_ONE,	ZTI_NULL,	ZTI_ONE,	ZTI_NULL },
};

static dsl_syncfunc_t spa_sync_props;
static boolean_t spa_has_active_shared_spare(spa_t *spa);
static int spa_load_impl(spa_t *spa, uint64_t, nvlist_t *config,
    spa_load_state_t state, spa_import_type_t type, boolean_t mosconfig,
    char **ereport);

uint_t		zio_taskq_batch_pct = 100;	/* 1 thread per cpu in pset */
id_t		zio_taskq_psrset_bind = PS_NONE;
boolean_t	zio_taskq_sysdc = B_TRUE;	/* use SDC scheduling class */
uint_t		zio_taskq_basedc = 80;		/* base duty cycle */

boolean_t	spa_create_process = B_TRUE;	/* no process ==> no sysdc */

/*
 * This (illegal) pool name is used when temporarily importing a spa_t in order
 * to get the vdev stats associated with the imported devices.
 */
#define	TRYIMPORT_NAME	"$import"

/*
 * ==========================================================================
 * SPA properties routines
 * ==========================================================================
 */

/*
 * Add a (source=src, propname=propval) list to an nvlist.
 */
static void
spa_prop_add_list(nvlist_t *nvl, zpool_prop_t prop, char *strval,
    uint64_t intval, zprop_source_t src)
{
	const char *propname = zpool_prop_to_name(prop);
	nvlist_t *propval;

	VERIFY(nvlist_alloc(&propval, NV_UNIQUE_NAME, KM_SLEEP) == 0);
	VERIFY(nvlist_add_uint64(propval, ZPROP_SOURCE, src) == 0);

	if (strval != NULL)
		VERIFY(nvlist_add_string(propval, ZPROP_VALUE, strval) == 0);
	else
		VERIFY(nvlist_add_uint64(propval, ZPROP_VALUE, intval) == 0);

	VERIFY(nvlist_add_nvlist(nvl, propname, propval) == 0);
	nvlist_free(propval);
}

/*
 * Get property values from the spa configuration.
 */
static void
spa_prop_get_config(spa_t *spa, nvlist_t **nvp)
{
	uint64_t size;
	uint64_t alloc;
	uint64_t cap, version;
	zprop_source_t src = ZPROP_SRC_NONE;
	spa_config_dirent_t *dp;

	ASSERT(MUTEX_HELD(&spa->spa_props_lock));

	if (spa->spa_root_vdev != NULL) {
		alloc = metaslab_class_get_alloc(spa_normal_class(spa));
		size = metaslab_class_get_space(spa_normal_class(spa));
		spa_prop_add_list(*nvp, ZPOOL_PROP_NAME, spa_name(spa), 0, src);
		spa_prop_add_list(*nvp, ZPOOL_PROP_SIZE, NULL, size, src);
		spa_prop_add_list(*nvp, ZPOOL_PROP_ALLOCATED, NULL, alloc, src);
		spa_prop_add_list(*nvp, ZPOOL_PROP_FREE, NULL,
		    size - alloc, src);

		cap = (size == 0) ? 0 : (alloc * 100 / size);
		spa_prop_add_list(*nvp, ZPOOL_PROP_CAPACITY, NULL, cap, src);

		spa_prop_add_list(*nvp, ZPOOL_PROP_DEDUPRATIO, NULL,
		    ddt_get_pool_dedup_ratio(spa), src);

		spa_prop_add_list(*nvp, ZPOOL_PROP_HEALTH, NULL,
		    spa->spa_root_vdev->vdev_state, src);

		version = spa_version(spa);
		if (version == zpool_prop_default_numeric(ZPOOL_PROP_VERSION))
			src = ZPROP_SRC_DEFAULT;
		else
			src = ZPROP_SRC_LOCAL;
		spa_prop_add_list(*nvp, ZPOOL_PROP_VERSION, NULL, version, src);
	}

	spa_prop_add_list(*nvp, ZPOOL_PROP_GUID, NULL, spa_guid(spa), src);

	if (spa->spa_root != NULL)
		spa_prop_add_list(*nvp, ZPOOL_PROP_ALTROOT, spa->spa_root,
		    0, ZPROP_SRC_LOCAL);

	if ((dp = list_head(&spa->spa_config_list)) != NULL) {
		if (dp->scd_path == NULL) {
			spa_prop_add_list(*nvp, ZPOOL_PROP_CACHEFILE,
			    "none", 0, ZPROP_SRC_LOCAL);
		} else if (strcmp(dp->scd_path, spa_config_path) != 0) {
			spa_prop_add_list(*nvp, ZPOOL_PROP_CACHEFILE,
			    dp->scd_path, 0, ZPROP_SRC_LOCAL);
		}
	}
}

/*
 * Get zpool property values.
 */
int
spa_prop_get(spa_t *spa, nvlist_t **nvp)
{
	objset_t *mos = spa->spa_meta_objset;
	zap_cursor_t zc;
	zap_attribute_t za;
	int err;

	VERIFY(nvlist_alloc(nvp, NV_UNIQUE_NAME, KM_SLEEP) == 0);

	mutex_enter(&spa->spa_props_lock);

	/*
	 * Get properties from the spa config.
	 */
	spa_prop_get_config(spa, nvp);

	/* If no pool property object, no more prop to get. */
	if (mos == NULL || spa->spa_pool_props_object == 0) {
		mutex_exit(&spa->spa_props_lock);
		return (0);
	}

	/*
	 * Get properties from the MOS pool property object.
	 */
	for (zap_cursor_init(&zc, mos, spa->spa_pool_props_object);
	    (err = zap_cursor_retrieve(&zc, &za)) == 0;
	    zap_cursor_advance(&zc)) {
		uint64_t intval = 0;
		char *strval = NULL;
		zprop_source_t src = ZPROP_SRC_DEFAULT;
		zpool_prop_t prop;

		if ((prop = zpool_name_to_prop(za.za_name)) == ZPROP_INVAL)
			continue;

		switch (za.za_integer_length) {
		case 8:
			/* integer property */
			if (za.za_first_integer !=
			    zpool_prop_default_numeric(prop))
				src = ZPROP_SRC_LOCAL;

			if (prop == ZPOOL_PROP_BOOTFS) {
				dsl_pool_t *dp;
				dsl_dataset_t *ds = NULL;

				dp = spa_get_dsl(spa);
				rw_enter(&dp->dp_config_rwlock, RW_READER);
				if (err = dsl_dataset_hold_obj(dp,
				    za.za_first_integer, FTAG, &ds)) {
					rw_exit(&dp->dp_config_rwlock);
					break;
				}

				strval = kmem_alloc(
				    MAXNAMELEN + strlen(MOS_DIR_NAME) + 1,
				    KM_SLEEP);
				dsl_dataset_name(ds, strval);
				dsl_dataset_rele(ds, FTAG);
				rw_exit(&dp->dp_config_rwlock);
			} else {
				strval = NULL;
				intval = za.za_first_integer;
			}

			spa_prop_add_list(*nvp, prop, strval, intval, src);

			if (strval != NULL)
				kmem_free(strval,
				    MAXNAMELEN + strlen(MOS_DIR_NAME) + 1);

			break;

		case 1:
			/* string property */
			strval = kmem_alloc(za.za_num_integers, KM_SLEEP);
			err = zap_lookup(mos, spa->spa_pool_props_object,
			    za.za_name, 1, za.za_num_integers, strval);
			if (err) {
				kmem_free(strval, za.za_num_integers);
				break;
			}
			spa_prop_add_list(*nvp, prop, strval, 0, src);
			kmem_free(strval, za.za_num_integers);
			break;

		default:
			break;
		}
	}
	zap_cursor_fini(&zc);
	mutex_exit(&spa->spa_props_lock);
out:
	if (err && err != ENOENT) {
		nvlist_free(*nvp);
		*nvp = NULL;
		return (err);
	}

	return (0);
}

/*
 * Validate the given pool properties nvlist and modify the list
 * for the property values to be set.
 */
static int
spa_prop_validate(spa_t *spa, nvlist_t *props)
{
	nvpair_t *elem;
	int error = 0, reset_bootfs = 0;
	uint64_t objnum;

	elem = NULL;
	while ((elem = nvlist_next_nvpair(props, elem)) != NULL) {
		zpool_prop_t prop;
		char *propname, *strval;
		uint64_t intval;
		objset_t *os;
		char *slash;

		propname = nvpair_name(elem);

		if ((prop = zpool_name_to_prop(propname)) == ZPROP_INVAL)
			return (EINVAL);

		switch (prop) {
		case ZPOOL_PROP_VERSION:
			error = nvpair_value_uint64(elem, &intval);
			if (!error &&
			    (intval < spa_version(spa) || intval > SPA_VERSION))
				error = EINVAL;
			break;

		case ZPOOL_PROP_DELEGATION:
		case ZPOOL_PROP_AUTOREPLACE:
		case ZPOOL_PROP_LISTSNAPS:
		case ZPOOL_PROP_AUTOEXPAND:
			error = nvpair_value_uint64(elem, &intval);
			if (!error && intval > 1)
				error = EINVAL;
			break;

		case ZPOOL_PROP_BOOTFS:
			/*
			 * If the pool version is less than SPA_VERSION_BOOTFS,
			 * or the pool is still being created (version == 0),
			 * the bootfs property cannot be set.
			 */
			if (spa_version(spa) < SPA_VERSION_BOOTFS) {
				error = ENOTSUP;
				break;
			}

			/*
			 * Make sure the vdev config is bootable
			 */
			if (!vdev_is_bootable(spa->spa_root_vdev)) {
				error = ENOTSUP;
				break;
			}

			reset_bootfs = 1;

			error = nvpair_value_string(elem, &strval);

			if (!error) {
				uint64_t compress;

				if (strval == NULL || strval[0] == '\0') {
					objnum = zpool_prop_default_numeric(
					    ZPOOL_PROP_BOOTFS);
					break;
				}

				if (error = dmu_objset_hold(strval, FTAG, &os))
					break;

				/* Must be ZPL and not gzip compressed. */

				if (dmu_objset_type(os) != DMU_OST_ZFS) {
					error = ENOTSUP;
				} else if ((error = dsl_prop_get_integer(strval,
				    zfs_prop_to_name(ZFS_PROP_COMPRESSION),
				    &compress, NULL)) == 0 &&
				    !BOOTFS_COMPRESS_VALID(compress)) {
					error = ENOTSUP;
				} else {
					objnum = dmu_objset_id(os);
				}
				dmu_objset_rele(os, FTAG);
			}
			break;

		case ZPOOL_PROP_FAILUREMODE:
			error = nvpair_value_uint64(elem, &intval);
			if (!error && (intval < ZIO_FAILURE_MODE_WAIT ||
			    intval > ZIO_FAILURE_MODE_PANIC))
				error = EINVAL;

			/*
			 * This is a special case which only occurs when
			 * the pool has completely failed. This allows
			 * the user to change the in-core failmode property
			 * without syncing it out to disk (I/Os might
			 * currently be blocked). We do this by returning
			 * EIO to the caller (spa_prop_set) to trick it
			 * into thinking we encountered a property validation
			 * error.
			 */
			if (!error && spa_suspended(spa)) {
				spa->spa_failmode = intval;
				error = EIO;
			}
			break;

		case ZPOOL_PROP_CACHEFILE:
			if ((error = nvpair_value_string(elem, &strval)) != 0)
				break;

			if (strval[0] == '\0')
				break;

			if (strcmp(strval, "none") == 0)
				break;

			if (strval[0] != '/') {
				error = EINVAL;
				break;
			}

			slash = strrchr(strval, '/');
			ASSERT(slash != NULL);

			if (slash[1] == '\0' || strcmp(slash, "/.") == 0 ||
			    strcmp(slash, "/..") == 0)
				error = EINVAL;
			break;

		case ZPOOL_PROP_DEDUPDITTO:
			if (spa_version(spa) < SPA_VERSION_DEDUP)
				error = ENOTSUP;
			else
				error = nvpair_value_uint64(elem, &intval);
			if (error == 0 &&
			    intval != 0 && intval < ZIO_DEDUPDITTO_MIN)
				error = EINVAL;
			break;
		}

		if (error)
			break;
	}

	if (!error && reset_bootfs) {
		error = nvlist_remove(props,
		    zpool_prop_to_name(ZPOOL_PROP_BOOTFS), DATA_TYPE_STRING);

		if (!error) {
			error = nvlist_add_uint64(props,
			    zpool_prop_to_name(ZPOOL_PROP_BOOTFS), objnum);
		}
	}

	return (error);
}

void
spa_configfile_set(spa_t *spa, nvlist_t *nvp, boolean_t need_sync)
{
	char *cachefile;
	spa_config_dirent_t *dp;

	if (nvlist_lookup_string(nvp, zpool_prop_to_name(ZPOOL_PROP_CACHEFILE),
	    &cachefile) != 0)
		return;

	dp = kmem_alloc(sizeof (spa_config_dirent_t),
	    KM_SLEEP);

	if (cachefile[0] == '\0')
		dp->scd_path = spa_strdup(spa_config_path);
	else if (strcmp(cachefile, "none") == 0)
		dp->scd_path = NULL;
	else
		dp->scd_path = spa_strdup(cachefile);

	list_insert_head(&spa->spa_config_list, dp);
	if (need_sync)
		spa_async_request(spa, SPA_ASYNC_CONFIG_UPDATE);
}

int
spa_prop_set(spa_t *spa, nvlist_t *nvp)
{
	int error;
	nvpair_t *elem;
	boolean_t need_sync = B_FALSE;
	zpool_prop_t prop;

	if ((error = spa_prop_validate(spa, nvp)) != 0)
		return (error);

	elem = NULL;
	while ((elem = nvlist_next_nvpair(nvp, elem)) != NULL) {
		if ((prop = zpool_name_to_prop(
		    nvpair_name(elem))) == ZPROP_INVAL)
			return (EINVAL);

		if (prop == ZPOOL_PROP_CACHEFILE || prop == ZPOOL_PROP_ALTROOT)
			continue;

		need_sync = B_TRUE;
		break;
	}

	if (need_sync)
		return (dsl_sync_task_do(spa_get_dsl(spa), NULL, spa_sync_props,
		    spa, nvp, 3));
	else
		return (0);
}

/*
 * If the bootfs property value is dsobj, clear it.
 */
void
spa_prop_clear_bootfs(spa_t *spa, uint64_t dsobj, dmu_tx_t *tx)
{
	if (spa->spa_bootfs == dsobj && spa->spa_pool_props_object != 0) {
		VERIFY(zap_remove(spa->spa_meta_objset,
		    spa->spa_pool_props_object,
		    zpool_prop_to_name(ZPOOL_PROP_BOOTFS), tx) == 0);
		spa->spa_bootfs = 0;
	}
}

/*
 * ==========================================================================
 * SPA state manipulation (open/create/destroy/import/export)
 * ==========================================================================
 */

static int
spa_error_entry_compare(const void *a, const void *b)
{
	spa_error_entry_t *sa = (spa_error_entry_t *)a;
	spa_error_entry_t *sb = (spa_error_entry_t *)b;
	int ret;

	ret = bcmp(&sa->se_bookmark, &sb->se_bookmark,
	    sizeof (zbookmark_t));

	if (ret < 0)
		return (-1);
	else if (ret > 0)
		return (1);
	else
		return (0);
}

/*
 * Utility function which retrieves copies of the current logs and
 * re-initializes them in the process.
 */
void
spa_get_errlists(spa_t *spa, avl_tree_t *last, avl_tree_t *scrub)
{
	ASSERT(MUTEX_HELD(&spa->spa_errlist_lock));

	bcopy(&spa->spa_errlist_last, last, sizeof (avl_tree_t));
	bcopy(&spa->spa_errlist_scrub, scrub, sizeof (avl_tree_t));

	avl_create(&spa->spa_errlist_scrub,
	    spa_error_entry_compare, sizeof (spa_error_entry_t),
	    offsetof(spa_error_entry_t, se_avl));
	avl_create(&spa->spa_errlist_last,
	    spa_error_entry_compare, sizeof (spa_error_entry_t),
	    offsetof(spa_error_entry_t, se_avl));
}

static taskq_t *
spa_taskq_create(spa_t *spa, const char *name, enum zti_modes mode,
    uint_t value)
{
	uint_t flags = TASKQ_PREPOPULATE;
	boolean_t batch = B_FALSE;

	switch (mode) {
	case zti_mode_null:
		return (NULL);		/* no taskq needed */

	case zti_mode_fixed:
		ASSERT3U(value, >=, 1);
		value = MAX(value, 1);
		break;

	case zti_mode_batch:
		batch = B_TRUE;
		flags |= TASKQ_THREADS_CPU_PCT;
		value = zio_taskq_batch_pct;
		break;

	case zti_mode_online_percent:
		flags |= TASKQ_THREADS_CPU_PCT;
		break;

	default:
		panic("unrecognized mode for %s taskq (%u:%u) in "
		    "spa_activate()",
		    name, mode, value);
		break;
	}

	if (zio_taskq_sysdc && spa->spa_proc != &p0) {
		if (batch)
			flags |= TASKQ_DC_BATCH;

		return (taskq_create_sysdc(name, value, 50, INT_MAX,
		    spa->spa_proc, zio_taskq_basedc, flags));
	}
	return (taskq_create_proc(name, value, maxclsyspri, 50, INT_MAX,
	    spa->spa_proc, flags));
}

static void
spa_create_zio_taskqs(spa_t *spa)
{
	for (int t = 0; t < ZIO_TYPES; t++) {
		for (int q = 0; q < ZIO_TASKQ_TYPES; q++) {
			const zio_taskq_info_t *ztip = &zio_taskqs[t][q];
			enum zti_modes mode = ztip->zti_mode;
			uint_t value = ztip->zti_value;
			char name[32];

			(void) snprintf(name, sizeof (name),
			    "%s_%s", zio_type_name[t], zio_taskq_types[q]);

			spa->spa_zio_taskq[t][q] =
			    spa_taskq_create(spa, name, mode, value);
		}
	}
}

#ifdef _KERNEL
static void
spa_thread(void *arg)
{
	callb_cpr_t cprinfo;

	spa_t *spa = arg;
	user_t *pu = PTOU(curproc);

	CALLB_CPR_INIT(&cprinfo, &spa->spa_proc_lock, callb_generic_cpr,
	    spa->spa_name);

	ASSERT(curproc != &p0);
	(void) snprintf(pu->u_psargs, sizeof (pu->u_psargs),
	    "zpool-%s", spa->spa_name);
	(void) strlcpy(pu->u_comm, pu->u_psargs, sizeof (pu->u_comm));

	/* bind this thread to the requested psrset */
	if (zio_taskq_psrset_bind != PS_NONE) {
		pool_lock();
		mutex_enter(&cpu_lock);
		mutex_enter(&pidlock);
		mutex_enter(&curproc->p_lock);

		if (cpupart_bind_thread(curthread, zio_taskq_psrset_bind,
		    0, NULL, NULL) == 0)  {
			curthread->t_bind_pset = zio_taskq_psrset_bind;
		} else {
			cmn_err(CE_WARN,
			    "Couldn't bind process for zfs pool \"%s\" to "
			    "pset %d\n", spa->spa_name, zio_taskq_psrset_bind);
		}

		mutex_exit(&curproc->p_lock);
		mutex_exit(&pidlock);
		mutex_exit(&cpu_lock);
		pool_unlock();
	}

	if (zio_taskq_sysdc) {
		sysdc_thread_enter(curthread, 100, 0);
	}

	spa->spa_proc = curproc;
	spa->spa_did = curthread->t_did;

	spa_create_zio_taskqs(spa);

	mutex_enter(&spa->spa_proc_lock);
	ASSERT(spa->spa_proc_state == SPA_PROC_CREATED);

	spa->spa_proc_state = SPA_PROC_ACTIVE;
	cv_broadcast(&spa->spa_proc_cv);

	CALLB_CPR_SAFE_BEGIN(&cprinfo);
	while (spa->spa_proc_state == SPA_PROC_ACTIVE)
		cv_wait(&spa->spa_proc_cv, &spa->spa_proc_lock);
	CALLB_CPR_SAFE_END(&cprinfo, &spa->spa_proc_lock);

	ASSERT(spa->spa_proc_state == SPA_PROC_DEACTIVATE);
	spa->spa_proc_state = SPA_PROC_GONE;
	spa->spa_proc = &p0;
	cv_broadcast(&spa->spa_proc_cv);
	CALLB_CPR_EXIT(&cprinfo);	/* drops spa_proc_lock */

	mutex_enter(&curproc->p_lock);
	lwp_exit();
}
#endif

/*
 * Activate an uninitialized pool.
 */
static void
spa_activate(spa_t *spa, int mode)
{
	ASSERT(spa->spa_state == POOL_STATE_UNINITIALIZED);

	spa->spa_state = POOL_STATE_ACTIVE;
	spa->spa_mode = mode;

	spa->spa_normal_class = metaslab_class_create(spa, zfs_metaslab_ops);
	spa->spa_log_class = metaslab_class_create(spa, zfs_metaslab_ops);

	/* Try to create a covering process */
	mutex_enter(&spa->spa_proc_lock);
	ASSERT(spa->spa_proc_state == SPA_PROC_NONE);
	ASSERT(spa->spa_proc == &p0);
	spa->spa_did = 0;

	/* Only create a process if we're going to be around a while. */
	if (spa_create_process && strcmp(spa->spa_name, TRYIMPORT_NAME) != 0) {
		if (newproc(spa_thread, (caddr_t)spa, syscid, maxclsyspri,
		    NULL, 0) == 0) {
			spa->spa_proc_state = SPA_PROC_CREATED;
			while (spa->spa_proc_state == SPA_PROC_CREATED) {
				cv_wait(&spa->spa_proc_cv,
				    &spa->spa_proc_lock);
			}
			ASSERT(spa->spa_proc_state == SPA_PROC_ACTIVE);
			ASSERT(spa->spa_proc != &p0);
			ASSERT(spa->spa_did != 0);
		} else {
#ifdef _KERNEL
			cmn_err(CE_WARN,
			    "Couldn't create process for zfs pool \"%s\"\n",
			    spa->spa_name);
#endif
		}
	}
	mutex_exit(&spa->spa_proc_lock);

	/* If we didn't create a process, we need to create our taskqs. */
	if (spa->spa_proc == &p0) {
		spa_create_zio_taskqs(spa);
	}

	list_create(&spa->spa_config_dirty_list, sizeof (vdev_t),
	    offsetof(vdev_t, vdev_config_dirty_node));
	list_create(&spa->spa_state_dirty_list, sizeof (vdev_t),
	    offsetof(vdev_t, vdev_state_dirty_node));

	txg_list_create(&spa->spa_vdev_txg_list,
	    offsetof(struct vdev, vdev_txg_node));

	avl_create(&spa->spa_errlist_scrub,
	    spa_error_entry_compare, sizeof (spa_error_entry_t),
	    offsetof(spa_error_entry_t, se_avl));
	avl_create(&spa->spa_errlist_last,
	    spa_error_entry_compare, sizeof (spa_error_entry_t),
	    offsetof(spa_error_entry_t, se_avl));
}

/*
 * Opposite of spa_activate().
 */
static void
spa_deactivate(spa_t *spa)
{
	ASSERT(spa->spa_sync_on == B_FALSE);
	ASSERT(spa->spa_dsl_pool == NULL);
	ASSERT(spa->spa_root_vdev == NULL);
	ASSERT(spa->spa_async_zio_root == NULL);
	ASSERT(spa->spa_state != POOL_STATE_UNINITIALIZED);

	txg_list_destroy(&spa->spa_vdev_txg_list);

	list_destroy(&spa->spa_config_dirty_list);
	list_destroy(&spa->spa_state_dirty_list);

	for (int t = 0; t < ZIO_TYPES; t++) {
		for (int q = 0; q < ZIO_TASKQ_TYPES; q++) {
			if (spa->spa_zio_taskq[t][q] != NULL)
				taskq_destroy(spa->spa_zio_taskq[t][q]);
			spa->spa_zio_taskq[t][q] = NULL;
		}
	}

	metaslab_class_destroy(spa->spa_normal_class);
	spa->spa_normal_class = NULL;

	metaslab_class_destroy(spa->spa_log_class);
	spa->spa_log_class = NULL;

	/*
	 * If this was part of an import or the open otherwise failed, we may
	 * still have errors left in the queues.  Empty them just in case.
	 */
	spa_errlog_drain(spa);

	avl_destroy(&spa->spa_errlist_scrub);
	avl_destroy(&spa->spa_errlist_last);

	spa->spa_state = POOL_STATE_UNINITIALIZED;

	mutex_enter(&spa->spa_proc_lock);
	if (spa->spa_proc_state != SPA_PROC_NONE) {
		ASSERT(spa->spa_proc_state == SPA_PROC_ACTIVE);
		spa->spa_proc_state = SPA_PROC_DEACTIVATE;
		cv_broadcast(&spa->spa_proc_cv);
		while (spa->spa_proc_state == SPA_PROC_DEACTIVATE) {
			ASSERT(spa->spa_proc != &p0);
			cv_wait(&spa->spa_proc_cv, &spa->spa_proc_lock);
		}
		ASSERT(spa->spa_proc_state == SPA_PROC_GONE);
		spa->spa_proc_state = SPA_PROC_NONE;
	}
	ASSERT(spa->spa_proc == &p0);
	mutex_exit(&spa->spa_proc_lock);

	/*
	 * We want to make sure spa_thread() has actually exited the ZFS
	 * module, so that the module can't be unloaded out from underneath
	 * it.
	 */
	if (spa->spa_did != 0) {
		thread_join(spa->spa_did);
		spa->spa_did = 0;
	}
}

/*
 * Verify a pool configuration, and construct the vdev tree appropriately.  This
 * will create all the necessary vdevs in the appropriate layout, with each vdev
 * in the CLOSED state.  This will prep the pool before open/creation/import.
 * All vdev validation is done by the vdev_alloc() routine.
 */
static int
spa_config_parse(spa_t *spa, vdev_t **vdp, nvlist_t *nv, vdev_t *parent,
    uint_t id, int atype)
{
	nvlist_t **child;
	uint_t children;
	int error;

	if ((error = vdev_alloc(spa, vdp, nv, parent, id, atype)) != 0)
		return (error);

	if ((*vdp)->vdev_ops->vdev_op_leaf)
		return (0);

	error = nvlist_lookup_nvlist_array(nv, ZPOOL_CONFIG_CHILDREN,
	    &child, &children);

	if (error == ENOENT)
		return (0);

	if (error) {
		vdev_free(*vdp);
		*vdp = NULL;
		return (EINVAL);
	}

	for (int c = 0; c < children; c++) {
		vdev_t *vd;
		if ((error = spa_config_parse(spa, &vd, child[c], *vdp, c,
		    atype)) != 0) {
			vdev_free(*vdp);
			*vdp = NULL;
			return (error);
		}
	}

	ASSERT(*vdp != NULL);

	return (0);
}

/*
 * Opposite of spa_load().
 */
static void
spa_unload(spa_t *spa)
{
	int i;

	ASSERT(MUTEX_HELD(&spa_namespace_lock));

	/*
	 * Stop async tasks.
	 */
	spa_async_suspend(spa);

	/*
	 * Stop syncing.
	 */
	if (spa->spa_sync_on) {
		txg_sync_stop(spa->spa_dsl_pool);
		spa->spa_sync_on = B_FALSE;
	}

	/*
	 * Wait for any outstanding async I/O to complete.
	 */
	if (spa->spa_async_zio_root != NULL) {
		(void) zio_wait(spa->spa_async_zio_root);
		spa->spa_async_zio_root = NULL;
	}

	bpobj_close(&spa->spa_deferred_bpobj);

	/*
	 * Close the dsl pool.
	 */
	if (spa->spa_dsl_pool) {
		dsl_pool_close(spa->spa_dsl_pool);
		spa->spa_dsl_pool = NULL;
		spa->spa_meta_objset = NULL;
	}

	ddt_unload(spa);

	spa_config_enter(spa, SCL_ALL, FTAG, RW_WRITER);

	/*
	 * Drop and purge level 2 cache
	 */
	spa_l2cache_drop(spa);

	/*
	 * Close all vdevs.
	 */
	if (spa->spa_root_vdev)
		vdev_free(spa->spa_root_vdev);
	ASSERT(spa->spa_root_vdev == NULL);

	for (i = 0; i < spa->spa_spares.sav_count; i++)
		vdev_free(spa->spa_spares.sav_vdevs[i]);
	if (spa->spa_spares.sav_vdevs) {
		kmem_free(spa->spa_spares.sav_vdevs,
		    spa->spa_spares.sav_count * sizeof (void *));
		spa->spa_spares.sav_vdevs = NULL;
	}
	if (spa->spa_spares.sav_config) {
		nvlist_free(spa->spa_spares.sav_config);
		spa->spa_spares.sav_config = NULL;
	}
	spa->spa_spares.sav_count = 0;

	for (i = 0; i < spa->spa_l2cache.sav_count; i++)
		vdev_free(spa->spa_l2cache.sav_vdevs[i]);
	if (spa->spa_l2cache.sav_vdevs) {
		kmem_free(spa->spa_l2cache.sav_vdevs,
		    spa->spa_l2cache.sav_count * sizeof (void *));
		spa->spa_l2cache.sav_vdevs = NULL;
	}
	if (spa->spa_l2cache.sav_config) {
		nvlist_free(spa->spa_l2cache.sav_config);
		spa->spa_l2cache.sav_config = NULL;
	}
	spa->spa_l2cache.sav_count = 0;

	spa->spa_async_suspended = 0;

	spa_config_exit(spa, SCL_ALL, FTAG);
}

/*
 * Load (or re-load) the current list of vdevs describing the active spares for
 * this pool.  When this is called, we have some form of basic information in
 * 'spa_spares.sav_config'.  We parse this into vdevs, try to open them, and
 * then re-generate a more complete list including status information.
 */
static void
spa_load_spares(spa_t *spa)
{
	nvlist_t **spares;
	uint_t nspares;
	int i;
	vdev_t *vd, *tvd;

	ASSERT(spa_config_held(spa, SCL_ALL, RW_WRITER) == SCL_ALL);

	/*
	 * First, close and free any existing spare vdevs.
	 */
	for (i = 0; i < spa->spa_spares.sav_count; i++) {
		vd = spa->spa_spares.sav_vdevs[i];

		/* Undo the call to spa_activate() below */
		if ((tvd = spa_lookup_by_guid(spa, vd->vdev_guid,
		    B_FALSE)) != NULL && tvd->vdev_isspare)
			spa_spare_remove(tvd);
		vdev_close(vd);
		vdev_free(vd);
	}

	if (spa->spa_spares.sav_vdevs)
		kmem_free(spa->spa_spares.sav_vdevs,
		    spa->spa_spares.sav_count * sizeof (void *));

	if (spa->spa_spares.sav_config == NULL)
		nspares = 0;
	else
		VERIFY(nvlist_lookup_nvlist_array(spa->spa_spares.sav_config,
		    ZPOOL_CONFIG_SPARES, &spares, &nspares) == 0);

	spa->spa_spares.sav_count = (int)nspares;
	spa->spa_spares.sav_vdevs = NULL;

	if (nspares == 0)
		return;

	/*
	 * Construct the array of vdevs, opening them to get status in the
	 * process.   For each spare, there is potentially two different vdev_t
	 * structures associated with it: one in the list of spares (used only
	 * for basic validation purposes) and one in the active vdev
	 * configuration (if it's spared in).  During this phase we open and
	 * validate each vdev on the spare list.  If the vdev also exists in the
	 * active configuration, then we also mark this vdev as an active spare.
	 */
	spa->spa_spares.sav_vdevs = kmem_alloc(nspares * sizeof (void *),
	    KM_SLEEP);
	for (i = 0; i < spa->spa_spares.sav_count; i++) {
		VERIFY(spa_config_parse(spa, &vd, spares[i], NULL, 0,
		    VDEV_ALLOC_SPARE) == 0);
		ASSERT(vd != NULL);

		spa->spa_spares.sav_vdevs[i] = vd;

		if ((tvd = spa_lookup_by_guid(spa, vd->vdev_guid,
		    B_FALSE)) != NULL) {
			if (!tvd->vdev_isspare)
				spa_spare_add(tvd);

			/*
			 * We only mark the spare active if we were successfully
			 * able to load the vdev.  Otherwise, importing a pool
			 * with a bad active spare would result in strange
			 * behavior, because multiple pool would think the spare
			 * is actively in use.
			 *
			 * There is a vulnerability here to an equally bizarre
			 * circumstance, where a dead active spare is later
			 * brought back to life (onlined or otherwise).  Given
			 * the rarity of this scenario, and the extra complexity
			 * it adds, we ignore the possibility.
			 */
			if (!vdev_is_dead(tvd))
				spa_spare_activate(tvd);
		}

		vd->vdev_top = vd;
		vd->vdev_aux = &spa->spa_spares;

		if (vdev_open(vd) != 0)
			continue;

		if (vdev_validate_aux(vd) == 0)
			spa_spare_add(vd);
	}

	/*
	 * Recompute the stashed list of spares, with status information
	 * this time.
	 */
	VERIFY(nvlist_remove(spa->spa_spares.sav_config, ZPOOL_CONFIG_SPARES,
	    DATA_TYPE_NVLIST_ARRAY) == 0);

	spares = kmem_alloc(spa->spa_spares.sav_count * sizeof (void *),
	    KM_SLEEP);
	for (i = 0; i < spa->spa_spares.sav_count; i++)
		spares[i] = vdev_config_generate(spa,
		    spa->spa_spares.sav_vdevs[i], B_TRUE, VDEV_CONFIG_SPARE);
	VERIFY(nvlist_add_nvlist_array(spa->spa_spares.sav_config,
	    ZPOOL_CONFIG_SPARES, spares, spa->spa_spares.sav_count) == 0);
	for (i = 0; i < spa->spa_spares.sav_count; i++)
		nvlist_free(spares[i]);
	kmem_free(spares, spa->spa_spares.sav_count * sizeof (void *));
}

/*
 * Load (or re-load) the current list of vdevs describing the active l2cache for
 * this pool.  When this is called, we have some form of basic information in
 * 'spa_l2cache.sav_config'.  We parse this into vdevs, try to open them, and
 * then re-generate a more complete list including status information.
 * Devices which are already active have their details maintained, and are
 * not re-opened.
 */
static void
spa_load_l2cache(spa_t *spa)
{
	nvlist_t **l2cache;
	uint_t nl2cache;
	int i, j, oldnvdevs;
	uint64_t guid;
	vdev_t *vd, **oldvdevs, **newvdevs;
	spa_aux_vdev_t *sav = &spa->spa_l2cache;

	ASSERT(spa_config_held(spa, SCL_ALL, RW_WRITER) == SCL_ALL);

	if (sav->sav_config != NULL) {
		VERIFY(nvlist_lookup_nvlist_array(sav->sav_config,
		    ZPOOL_CONFIG_L2CACHE, &l2cache, &nl2cache) == 0);
		newvdevs = kmem_alloc(nl2cache * sizeof (void *), KM_SLEEP);
	} else {
		nl2cache = 0;
	}

	oldvdevs = sav->sav_vdevs;
	oldnvdevs = sav->sav_count;
	sav->sav_vdevs = NULL;
	sav->sav_count = 0;

	/*
	 * Process new nvlist of vdevs.
	 */
	for (i = 0; i < nl2cache; i++) {
		VERIFY(nvlist_lookup_uint64(l2cache[i], ZPOOL_CONFIG_GUID,
		    &guid) == 0);

		newvdevs[i] = NULL;
		for (j = 0; j < oldnvdevs; j++) {
			vd = oldvdevs[j];
			if (vd != NULL && guid == vd->vdev_guid) {
				/*
				 * Retain previous vdev for add/remove ops.
				 */
				newvdevs[i] = vd;
				oldvdevs[j] = NULL;
				break;
			}
		}

		if (newvdevs[i] == NULL) {
			/*
			 * Create new vdev
			 */
			VERIFY(spa_config_parse(spa, &vd, l2cache[i], NULL, 0,
			    VDEV_ALLOC_L2CACHE) == 0);
			ASSERT(vd != NULL);
			newvdevs[i] = vd;

			/*
			 * Commit this vdev as an l2cache device,
			 * even if it fails to open.
			 */
			spa_l2cache_add(vd);

			vd->vdev_top = vd;
			vd->vdev_aux = sav;

			spa_l2cache_activate(vd);

			if (vdev_open(vd) != 0)
				continue;

			(void) vdev_validate_aux(vd);

			if (!vdev_is_dead(vd))
				l2arc_add_vdev(spa, vd);
		}
	}

	/*
	 * Purge vdevs that were dropped
	 */
	for (i = 0; i < oldnvdevs; i++) {
		uint64_t pool;

		vd = oldvdevs[i];
		if (vd != NULL) {
			if (spa_l2cache_exists(vd->vdev_guid, &pool) &&
			    pool != 0ULL && l2arc_vdev_present(vd))
				l2arc_remove_vdev(vd);
			(void) vdev_close(vd);
			spa_l2cache_remove(vd);
		}
	}

	if (oldvdevs)
		kmem_free(oldvdevs, oldnvdevs * sizeof (void *));

	if (sav->sav_config == NULL)
		goto out;

	sav->sav_vdevs = newvdevs;
	sav->sav_count = (int)nl2cache;

	/*
	 * Recompute the stashed list of l2cache devices, with status
	 * information this time.
	 */
	VERIFY(nvlist_remove(sav->sav_config, ZPOOL_CONFIG_L2CACHE,
	    DATA_TYPE_NVLIST_ARRAY) == 0);

	l2cache = kmem_alloc(sav->sav_count * sizeof (void *), KM_SLEEP);
	for (i = 0; i < sav->sav_count; i++)
		l2cache[i] = vdev_config_generate(spa,
		    sav->sav_vdevs[i], B_TRUE, VDEV_CONFIG_L2CACHE);
	VERIFY(nvlist_add_nvlist_array(sav->sav_config,
	    ZPOOL_CONFIG_L2CACHE, l2cache, sav->sav_count) == 0);
out:
	for (i = 0; i < sav->sav_count; i++)
		nvlist_free(l2cache[i]);
	if (sav->sav_count)
		kmem_free(l2cache, sav->sav_count * sizeof (void *));
}

static int
load_nvlist(spa_t *spa, uint64_t obj, nvlist_t **value)
{
	dmu_buf_t *db;
	char *packed = NULL;
	size_t nvsize = 0;
	int error;
	*value = NULL;

	VERIFY(0 == dmu_bonus_hold(spa->spa_meta_objset, obj, FTAG, &db));
	nvsize = *(uint64_t *)db->db_data;
	dmu_buf_rele(db, FTAG);

	packed = kmem_alloc(nvsize, KM_SLEEP);
	error = dmu_read(spa->spa_meta_objset, obj, 0, nvsize, packed,
	    DMU_READ_PREFETCH);
	if (error == 0)
		error = nvlist_unpack(packed, nvsize, value, 0);
	kmem_free(packed, nvsize);

	return (error);
}

/*
 * Checks to see if the given vdev could not be opened, in which case we post a
 * sysevent to notify the autoreplace code that the device has been removed.
 */
static void
spa_check_removed(vdev_t *vd)
{
	for (int c = 0; c < vd->vdev_children; c++)
		spa_check_removed(vd->vdev_child[c]);

	if (vd->vdev_ops->vdev_op_leaf && vdev_is_dead(vd)) {
		zfs_post_autoreplace(vd->vdev_spa, vd);
		spa_event_notify(vd->vdev_spa, vd, ESC_ZFS_VDEV_CHECK);
	}
}

/*
 * Load the slog device state from the config object since it's possible
 * that the label does not contain the most up-to-date information.
 */
void
spa_load_log_state(spa_t *spa, nvlist_t *nv)
{
	vdev_t *ovd, *rvd = spa->spa_root_vdev;

	/*
	 * Load the original root vdev tree from the passed config.
	 */
	spa_config_enter(spa, SCL_ALL, FTAG, RW_WRITER);
	VERIFY(spa_config_parse(spa, &ovd, nv, NULL, 0, VDEV_ALLOC_LOAD) == 0);

	for (int c = 0; c < rvd->vdev_children; c++) {
		vdev_t *cvd = rvd->vdev_child[c];
		if (cvd->vdev_islog)
			vdev_load_log_state(cvd, ovd->vdev_child[c]);
	}
	vdev_free(ovd);
	spa_config_exit(spa, SCL_ALL, FTAG);
}

/*
 * Check for missing log devices
 */
int
spa_check_logs(spa_t *spa)
{
	switch (spa->spa_log_state) {
	case SPA_LOG_MISSING:
		/* need to recheck in case slog has been restored */
	case SPA_LOG_UNKNOWN:
		if (dmu_objset_find(spa->spa_name, zil_check_log_chain, NULL,
		    DS_FIND_CHILDREN)) {
			spa_set_log_state(spa, SPA_LOG_MISSING);
			return (1);
		}
		break;
	}
	return (0);
}

static boolean_t
spa_passivate_log(spa_t *spa)
{
	vdev_t *rvd = spa->spa_root_vdev;
	boolean_t slog_found = B_FALSE;

	ASSERT(spa_config_held(spa, SCL_ALLOC, RW_WRITER));

	if (!spa_has_slogs(spa))
		return (B_FALSE);

	for (int c = 0; c < rvd->vdev_children; c++) {
		vdev_t *tvd = rvd->vdev_child[c];
		metaslab_group_t *mg = tvd->vdev_mg;

		if (tvd->vdev_islog) {
			metaslab_group_passivate(mg);
			slog_found = B_TRUE;
		}
	}

	return (slog_found);
}

static void
spa_activate_log(spa_t *spa)
{
	vdev_t *rvd = spa->spa_root_vdev;

	ASSERT(spa_config_held(spa, SCL_ALLOC, RW_WRITER));

	for (int c = 0; c < rvd->vdev_children; c++) {
		vdev_t *tvd = rvd->vdev_child[c];
		metaslab_group_t *mg = tvd->vdev_mg;

		if (tvd->vdev_islog)
			metaslab_group_activate(mg);
	}
}

int
spa_offline_log(spa_t *spa)
{
	int error = 0;

	if ((error = dmu_objset_find(spa_name(spa), zil_vdev_offline,
	    NULL, DS_FIND_CHILDREN)) == 0) {

		/*
		 * We successfully offlined the log device, sync out the
		 * current txg so that the "stubby" block can be removed
		 * by zil_sync().
		 */
		txg_wait_synced(spa->spa_dsl_pool, 0);
	}
	return (error);
}

static void
spa_aux_check_removed(spa_aux_vdev_t *sav)
{
	for (int i = 0; i < sav->sav_count; i++)
		spa_check_removed(sav->sav_vdevs[i]);
}

void
spa_claim_notify(zio_t *zio)
{
	spa_t *spa = zio->io_spa;

	if (zio->io_error)
		return;

	mutex_enter(&spa->spa_props_lock);	/* any mutex will do */
	if (spa->spa_claim_max_txg < zio->io_bp->blk_birth)
		spa->spa_claim_max_txg = zio->io_bp->blk_birth;
	mutex_exit(&spa->spa_props_lock);
}

typedef struct spa_load_error {
	uint64_t	sle_meta_count;
	uint64_t	sle_data_count;
} spa_load_error_t;

static void
spa_load_verify_done(zio_t *zio)
{
	blkptr_t *bp = zio->io_bp;
	spa_load_error_t *sle = zio->io_private;
	dmu_object_type_t type = BP_GET_TYPE(bp);
	int error = zio->io_error;

	if (error) {
		if ((BP_GET_LEVEL(bp) != 0 || dmu_ot[type].ot_metadata) &&
		    type != DMU_OT_INTENT_LOG)
			atomic_add_64(&sle->sle_meta_count, 1);
		else
			atomic_add_64(&sle->sle_data_count, 1);
	}
	zio_data_buf_free(zio->io_data, zio->io_size);
}

/*ARGSUSED*/
static int
spa_load_verify_cb(spa_t *spa, zilog_t *zilog, const blkptr_t *bp,
    arc_buf_t *pbuf, const zbookmark_t *zb, const dnode_phys_t *dnp, void *arg)
{
	if (bp != NULL) {
		zio_t *rio = arg;
		size_t size = BP_GET_PSIZE(bp);
		void *data = zio_data_buf_alloc(size);

		zio_nowait(zio_read(rio, spa, bp, data, size,
		    spa_load_verify_done, rio->io_private, ZIO_PRIORITY_SCRUB,
		    ZIO_FLAG_SPECULATIVE | ZIO_FLAG_CANFAIL |
		    ZIO_FLAG_SCRUB | ZIO_FLAG_RAW, zb));
	}
	return (0);
}

static int
spa_load_verify(spa_t *spa)
{
	zio_t *rio;
	spa_load_error_t sle = { 0 };
	zpool_rewind_policy_t policy;
	boolean_t verify_ok = B_FALSE;
	int error;

	zpool_get_rewind_policy(spa->spa_config, &policy);

	if (policy.zrp_request & ZPOOL_NEVER_REWIND)
		return (0);

	rio = zio_root(spa, NULL, &sle,
	    ZIO_FLAG_CANFAIL | ZIO_FLAG_SPECULATIVE);

	error = traverse_pool(spa, spa->spa_verify_min_txg,
	    TRAVERSE_PRE | TRAVERSE_PREFETCH, spa_load_verify_cb, rio);

	(void) zio_wait(rio);

	spa->spa_load_meta_errors = sle.sle_meta_count;
	spa->spa_load_data_errors = sle.sle_data_count;

	if (!error && sle.sle_meta_count <= policy.zrp_maxmeta &&
	    sle.sle_data_count <= policy.zrp_maxdata) {
		verify_ok = B_TRUE;
		spa->spa_load_txg = spa->spa_uberblock.ub_txg;
		spa->spa_load_txg_ts = spa->spa_uberblock.ub_timestamp;
	} else {
		spa->spa_load_max_txg = spa->spa_uberblock.ub_txg;
	}

	if (error) {
		if (error != ENXIO && error != EIO)
			error = EIO;
		return (error);
	}

	return (verify_ok ? 0 : EIO);
}

/*
 * Find a value in the pool props object.
 */
static void
spa_prop_find(spa_t *spa, zpool_prop_t prop, uint64_t *val)
{
	(void) zap_lookup(spa->spa_meta_objset, spa->spa_pool_props_object,
	    zpool_prop_to_name(prop), sizeof (uint64_t), 1, val);
}

/*
 * Find a value in the pool directory object.
 */
static int
spa_dir_prop(spa_t *spa, const char *name, uint64_t *val)
{
	return (zap_lookup(spa->spa_meta_objset, DMU_POOL_DIRECTORY_OBJECT,
	    name, sizeof (uint64_t), 1, val));
}

static int
spa_vdev_err(vdev_t *vdev, vdev_aux_t aux, int err)
{
	vdev_set_state(vdev, B_TRUE, VDEV_STATE_CANT_OPEN, aux);
	return (err);
}

/*
 * Fix up config after a partly-completed split.  This is done with the
 * ZPOOL_CONFIG_SPLIT nvlist.  Both the splitting pool and the split-off
 * pool have that entry in their config, but only the splitting one contains
 * a list of all the guids of the vdevs that are being split off.
 *
 * This function determines what to do with that list: either rejoin
 * all the disks to the pool, or complete the splitting process.  To attempt
 * the rejoin, each disk that is offlined is marked online again, and
 * we do a reopen() call.  If the vdev label for every disk that was
 * marked online indicates it was successfully split off (VDEV_AUX_SPLIT_POOL)
 * then we call vdev_split() on each disk, and complete the split.
 *
 * Otherwise we leave the config alone, with all the vdevs in place in
 * the original pool.
 */
static void
spa_try_repair(spa_t *spa, nvlist_t *config)
{
	uint_t extracted;
	uint64_t *glist;
	uint_t i, gcount;
	nvlist_t *nvl;
	vdev_t **vd;
	boolean_t attempt_reopen;

	if (nvlist_lookup_nvlist(config, ZPOOL_CONFIG_SPLIT, &nvl) != 0)
		return;

	/* check that the config is complete */
	if (nvlist_lookup_uint64_array(nvl, ZPOOL_CONFIG_SPLIT_LIST,
	    &glist, &gcount) != 0)
		return;

	vd = kmem_zalloc(gcount * sizeof (vdev_t *), KM_SLEEP);

	/* attempt to online all the vdevs & validate */
	attempt_reopen = B_TRUE;
	for (i = 0; i < gcount; i++) {
		if (glist[i] == 0)	/* vdev is hole */
			continue;

		vd[i] = spa_lookup_by_guid(spa, glist[i], B_FALSE);
		if (vd[i] == NULL) {
			/*
			 * Don't bother attempting to reopen the disks;
			 * just do the split.
			 */
			attempt_reopen = B_FALSE;
		} else {
			/* attempt to re-online it */
			vd[i]->vdev_offline = B_FALSE;
		}
	}

	if (attempt_reopen) {
		vdev_reopen(spa->spa_root_vdev);

		/* check each device to see what state it's in */
		for (extracted = 0, i = 0; i < gcount; i++) {
			if (vd[i] != NULL &&
			    vd[i]->vdev_stat.vs_aux != VDEV_AUX_SPLIT_POOL)
				break;
			++extracted;
		}
	}

	/*
	 * If every disk has been moved to the new pool, or if we never
	 * even attempted to look at them, then we split them off for
	 * good.
	 */
	if (!attempt_reopen || gcount == extracted) {
		for (i = 0; i < gcount; i++)
			if (vd[i] != NULL)
				vdev_split(vd[i]);
		vdev_reopen(spa->spa_root_vdev);
	}

	kmem_free(vd, gcount * sizeof (vdev_t *));
}

static int
spa_load(spa_t *spa, spa_load_state_t state, spa_import_type_t type,
    boolean_t mosconfig)
{
	nvlist_t *config = spa->spa_config;
	char *ereport = FM_EREPORT_ZFS_POOL;
	int error;
	uint64_t pool_guid;
	nvlist_t *nvl;

	if (nvlist_lookup_uint64(config, ZPOOL_CONFIG_POOL_GUID, &pool_guid))
		return (EINVAL);

	/*
	 * Versioning wasn't explicitly added to the label until later, so if
	 * it's not present treat it as the initial version.
	 */
	if (nvlist_lookup_uint64(config, ZPOOL_CONFIG_VERSION,
	    &spa->spa_ubsync.ub_version) != 0)
		spa->spa_ubsync.ub_version = SPA_VERSION_INITIAL;

	(void) nvlist_lookup_uint64(config, ZPOOL_CONFIG_POOL_TXG,
	    &spa->spa_config_txg);

	if ((state == SPA_LOAD_IMPORT || state == SPA_LOAD_TRYIMPORT) &&
	    spa_guid_exists(pool_guid, 0)) {
		error = EEXIST;
	} else {
		spa->spa_load_guid = pool_guid;

		if (nvlist_lookup_nvlist(config, ZPOOL_CONFIG_SPLIT,
		    &nvl) == 0) {
			VERIFY(nvlist_dup(nvl, &spa->spa_config_splitting,
			    KM_SLEEP) == 0);
		}

		error = spa_load_impl(spa, pool_guid, config, state, type,
		    mosconfig, &ereport);
	}

	spa->spa_minref = refcount_count(&spa->spa_refcount);
	if (error && error != EBADF)
		zfs_ereport_post(ereport, spa, NULL, NULL, 0, 0);
	spa->spa_load_state = error ? SPA_LOAD_ERROR : SPA_LOAD_NONE;
	spa->spa_ena = 0;

	return (error);
}

/*
 * Load an existing storage pool, using the pool's builtin spa_config as a
 * source of configuration information.
 */
static int
spa_load_impl(spa_t *spa, uint64_t pool_guid, nvlist_t *config,
    spa_load_state_t state, spa_import_type_t type, boolean_t mosconfig,
    char **ereport)
{
	int error = 0;
	nvlist_t *nvroot = NULL;
	vdev_t *rvd;
	uberblock_t *ub = &spa->spa_uberblock;
	uint64_t config_cache_txg = spa->spa_config_txg;
	int orig_mode = spa->spa_mode;
	int parse;
	uint64_t obj;

	/*
	 * If this is an untrusted config, access the pool in read-only mode.
	 * This prevents things like resilvering recently removed devices.
	 */
	if (!mosconfig)
		spa->spa_mode = FREAD;

	ASSERT(MUTEX_HELD(&spa_namespace_lock));

	spa->spa_load_state = state;

	if (nvlist_lookup_nvlist(config, ZPOOL_CONFIG_VDEV_TREE, &nvroot))
		return (EINVAL);

	parse = (type == SPA_IMPORT_EXISTING ?
	    VDEV_ALLOC_LOAD : VDEV_ALLOC_SPLIT);

	/*
	 * Create "The Godfather" zio to hold all async IOs
	 */
	spa->spa_async_zio_root = zio_root(spa, NULL, NULL,
	    ZIO_FLAG_CANFAIL | ZIO_FLAG_SPECULATIVE | ZIO_FLAG_GODFATHER);

	/*
	 * Parse the configuration into a vdev tree.  We explicitly set the
	 * value that will be returned by spa_version() since parsing the
	 * configuration requires knowing the version number.
	 */
	spa_config_enter(spa, SCL_ALL, FTAG, RW_WRITER);
	error = spa_config_parse(spa, &rvd, nvroot, NULL, 0, parse);
	spa_config_exit(spa, SCL_ALL, FTAG);

	if (error != 0)
		return (error);

	ASSERT(spa->spa_root_vdev == rvd);

	if (type != SPA_IMPORT_ASSEMBLE) {
		ASSERT(spa_guid(spa) == pool_guid);
	}

	/*
	 * Try to open all vdevs, loading each label in the process.
	 */
	spa_config_enter(spa, SCL_ALL, FTAG, RW_WRITER);
	error = vdev_open(rvd);
	spa_config_exit(spa, SCL_ALL, FTAG);
	if (error != 0)
		return (error);

	/*
	 * We need to validate the vdev labels against the configuration that
	 * we have in hand, which is dependent on the setting of mosconfig. If
	 * mosconfig is true then we're validating the vdev labels based on
	 * that config.  Otherwise, we're validating against the cached config
	 * (zpool.cache) that was read when we loaded the zfs module, and then
	 * later we will recursively call spa_load() and validate against
	 * the vdev config.
	 *
	 * If we're assembling a new pool that's been split off from an
	 * existing pool, the labels haven't yet been updated so we skip
	 * validation for now.
	 */
	if (type != SPA_IMPORT_ASSEMBLE) {
		spa_config_enter(spa, SCL_ALL, FTAG, RW_WRITER);
		error = vdev_validate(rvd);
		spa_config_exit(spa, SCL_ALL, FTAG);

		if (error != 0)
			return (error);

		if (rvd->vdev_state <= VDEV_STATE_CANT_OPEN)
			return (ENXIO);
	}

	/*
	 * Find the best uberblock.
	 */
	vdev_uberblock_load(NULL, rvd, ub);

	/*
	 * If we weren't able to find a single valid uberblock, return failure.
	 */
	if (ub->ub_txg == 0)
		return (spa_vdev_err(rvd, VDEV_AUX_CORRUPT_DATA, ENXIO));

	/*
	 * If the pool is newer than the code, we can't open it.
	 */
	if (ub->ub_version > SPA_VERSION)
		return (spa_vdev_err(rvd, VDEV_AUX_VERSION_NEWER, ENOTSUP));

	/*
	 * If the vdev guid sum doesn't match the uberblock, we have an
	 * incomplete configuration.
	 */
	if (mosconfig && type != SPA_IMPORT_ASSEMBLE &&
	    rvd->vdev_guid_sum != ub->ub_guid_sum)
		return (spa_vdev_err(rvd, VDEV_AUX_BAD_GUID_SUM, ENXIO));

	if (type != SPA_IMPORT_ASSEMBLE && spa->spa_config_splitting) {
		spa_config_enter(spa, SCL_ALL, FTAG, RW_WRITER);
		spa_try_repair(spa, config);
		spa_config_exit(spa, SCL_ALL, FTAG);
		nvlist_free(spa->spa_config_splitting);
		spa->spa_config_splitting = NULL;
	}

	/*
	 * Initialize internal SPA structures.
	 */
	spa->spa_state = POOL_STATE_ACTIVE;
	spa->spa_ubsync = spa->spa_uberblock;
	spa->spa_verify_min_txg = spa->spa_extreme_rewind ?
	    TXG_INITIAL - 1 : spa_last_synced_txg(spa) - TXG_DEFER_SIZE - 1;
	spa->spa_first_txg = spa->spa_last_ubsync_txg ?
	    spa->spa_last_ubsync_txg : spa_last_synced_txg(spa) + 1;
	spa->spa_claim_max_txg = spa->spa_first_txg;
	spa->spa_prev_software_version = ub->ub_software_version;

	error = dsl_pool_open(spa, spa->spa_first_txg, &spa->spa_dsl_pool);
	if (error)
		return (spa_vdev_err(rvd, VDEV_AUX_CORRUPT_DATA, EIO));
	spa->spa_meta_objset = spa->spa_dsl_pool->dp_meta_objset;

	if (spa_dir_prop(spa, DMU_POOL_CONFIG, &spa->spa_config_object) != 0)
		return (spa_vdev_err(rvd, VDEV_AUX_CORRUPT_DATA, EIO));

	if (!mosconfig) {
		uint64_t hostid;
		nvlist_t *policy = NULL, *nvconfig;

		if (load_nvlist(spa, spa->spa_config_object, &nvconfig) != 0)
			return (spa_vdev_err(rvd, VDEV_AUX_CORRUPT_DATA, EIO));

		if (!spa_is_root(spa) && nvlist_lookup_uint64(nvconfig,
		    ZPOOL_CONFIG_HOSTID, &hostid) == 0) {
			char *hostname;
			unsigned long myhostid = 0;

			VERIFY(nvlist_lookup_string(nvconfig,
			    ZPOOL_CONFIG_HOSTNAME, &hostname) == 0);

#ifdef	_KERNEL
			myhostid = zone_get_hostid(NULL);
#else	/* _KERNEL */
			/*
			 * We're emulating the system's hostid in userland, so
			 * we can't use zone_get_hostid().
			 */
			(void) ddi_strtoul(hw_serial, NULL, 10, &myhostid);
#endif	/* _KERNEL */
			if (hostid != 0 && myhostid != 0 &&
			    hostid != myhostid) {
				nvlist_free(nvconfig);
				cmn_err(CE_WARN, "pool '%s' could not be "
				    "loaded as it was last accessed by "
				    "another system (host: %s hostid: 0x%lx). "
				    "See: http://www.sun.com/msg/ZFS-8000-EY",
				    spa_name(spa), hostname,
				    (unsigned long)hostid);
				return (EBADF);
			}
		}
		if (nvlist_lookup_nvlist(spa->spa_config,
		    ZPOOL_REWIND_POLICY, &policy) == 0)
			VERIFY(nvlist_add_nvlist(nvconfig,
			    ZPOOL_REWIND_POLICY, policy) == 0);

		spa_config_set(spa, nvconfig);
		spa_unload(spa);
		spa_deactivate(spa);
		spa_activate(spa, orig_mode);

		return (spa_load(spa, state, SPA_IMPORT_EXISTING, B_TRUE));
	}

	if (spa_dir_prop(spa, DMU_POOL_SYNC_BPOBJ, &obj) != 0)
		return (spa_vdev_err(rvd, VDEV_AUX_CORRUPT_DATA, EIO));
	error = bpobj_open(&spa->spa_deferred_bpobj, spa->spa_meta_objset, obj);
	if (error != 0)
		return (spa_vdev_err(rvd, VDEV_AUX_CORRUPT_DATA, EIO));

	/*
	 * Load the bit that tells us to use the new accounting function
	 * (raid-z deflation).  If we have an older pool, this will not
	 * be present.
	 */
	error = spa_dir_prop(spa, DMU_POOL_DEFLATE, &spa->spa_deflate);
	if (error != 0 && error != ENOENT)
		return (spa_vdev_err(rvd, VDEV_AUX_CORRUPT_DATA, EIO));

	error = spa_dir_prop(spa, DMU_POOL_CREATION_VERSION,
	    &spa->spa_creation_version);
	if (error != 0 && error != ENOENT)
		return (spa_vdev_err(rvd, VDEV_AUX_CORRUPT_DATA, EIO));

	/*
	 * Load the persistent error log.  If we have an older pool, this will
	 * not be present.
	 */
	error = spa_dir_prop(spa, DMU_POOL_ERRLOG_LAST, &spa->spa_errlog_last);
	if (error != 0 && error != ENOENT)
		return (spa_vdev_err(rvd, VDEV_AUX_CORRUPT_DATA, EIO));

	error = spa_dir_prop(spa, DMU_POOL_ERRLOG_SCRUB,
	    &spa->spa_errlog_scrub);
	if (error != 0 && error != ENOENT)
		return (spa_vdev_err(rvd, VDEV_AUX_CORRUPT_DATA, EIO));

	/*
	 * Load the history object.  If we have an older pool, this
	 * will not be present.
	 */
	error = spa_dir_prop(spa, DMU_POOL_HISTORY, &spa->spa_history);
	if (error != 0 && error != ENOENT)
		return (spa_vdev_err(rvd, VDEV_AUX_CORRUPT_DATA, EIO));

	/*
	 * If we're assembling the pool from the split-off vdevs of
	 * an existing pool, we don't want to attach the spares & cache
	 * devices.
	 */

	/*
	 * Load any hot spares for this pool.
	 */
	error = spa_dir_prop(spa, DMU_POOL_SPARES, &spa->spa_spares.sav_object);
	if (error != 0 && error != ENOENT)
		return (spa_vdev_err(rvd, VDEV_AUX_CORRUPT_DATA, EIO));
	if (error == 0 && type != SPA_IMPORT_ASSEMBLE) {
		ASSERT(spa_version(spa) >= SPA_VERSION_SPARES);
		if (load_nvlist(spa, spa->spa_spares.sav_object,
		    &spa->spa_spares.sav_config) != 0)
			return (spa_vdev_err(rvd, VDEV_AUX_CORRUPT_DATA, EIO));

		spa_config_enter(spa, SCL_ALL, FTAG, RW_WRITER);
		spa_load_spares(spa);
		spa_config_exit(spa, SCL_ALL, FTAG);
	} else if (error == 0) {
		spa->spa_spares.sav_sync = B_TRUE;
	}

	/*
	 * Load any level 2 ARC devices for this pool.
	 */
	error = spa_dir_prop(spa, DMU_POOL_L2CACHE,
	    &spa->spa_l2cache.sav_object);
	if (error != 0 && error != ENOENT)
		return (spa_vdev_err(rvd, VDEV_AUX_CORRUPT_DATA, EIO));
	if (error == 0 && type != SPA_IMPORT_ASSEMBLE) {
		ASSERT(spa_version(spa) >= SPA_VERSION_L2CACHE);
		if (load_nvlist(spa, spa->spa_l2cache.sav_object,
		    &spa->spa_l2cache.sav_config) != 0)
			return (spa_vdev_err(rvd, VDEV_AUX_CORRUPT_DATA, EIO));

		spa_config_enter(spa, SCL_ALL, FTAG, RW_WRITER);
		spa_load_l2cache(spa);
		spa_config_exit(spa, SCL_ALL, FTAG);
	} else if (error == 0) {
		spa->spa_l2cache.sav_sync = B_TRUE;
	}

	spa->spa_delegation = zpool_prop_default_numeric(ZPOOL_PROP_DELEGATION);

	error = spa_dir_prop(spa, DMU_POOL_PROPS, &spa->spa_pool_props_object);
	if (error && error != ENOENT)
		return (spa_vdev_err(rvd, VDEV_AUX_CORRUPT_DATA, EIO));

	if (error == 0) {
		uint64_t autoreplace;

		spa_prop_find(spa, ZPOOL_PROP_BOOTFS, &spa->spa_bootfs);
		spa_prop_find(spa, ZPOOL_PROP_AUTOREPLACE, &autoreplace);
		spa_prop_find(spa, ZPOOL_PROP_DELEGATION, &spa->spa_delegation);
		spa_prop_find(spa, ZPOOL_PROP_FAILUREMODE, &spa->spa_failmode);
		spa_prop_find(spa, ZPOOL_PROP_AUTOEXPAND, &spa->spa_autoexpand);
		spa_prop_find(spa, ZPOOL_PROP_DEDUPDITTO,
		    &spa->spa_dedup_ditto);

		spa->spa_autoreplace = (autoreplace != 0);
	}

	/*
	 * If the 'autoreplace' property is set, then post a resource notifying
	 * the ZFS DE that it should not issue any faults for unopenable
	 * devices.  We also iterate over the vdevs, and post a sysevent for any
	 * unopenable vdevs so that the normal autoreplace handler can take
	 * over.
	 */
	if (spa->spa_autoreplace && state != SPA_LOAD_TRYIMPORT) {
		spa_check_removed(spa->spa_root_vdev);
		/*
		 * For the import case, this is done in spa_import(), because
		 * at this point we're using the spare definitions from
		 * the MOS config, not necessarily from the userland config.
		 */
		if (state != SPA_LOAD_IMPORT) {
			spa_aux_check_removed(&spa->spa_spares);
			spa_aux_check_removed(&spa->spa_l2cache);
		}
	}

	/*
	 * Load the vdev state for all toplevel vdevs.
	 */
	vdev_load(rvd);

	/*
	 * Propagate the leaf DTLs we just loaded all the way up the tree.
	 */
	spa_config_enter(spa, SCL_ALL, FTAG, RW_WRITER);
	vdev_dtl_reassess(rvd, 0, 0, B_FALSE);
	spa_config_exit(spa, SCL_ALL, FTAG);

	/*
	 * Check the state of the root vdev.  If it can't be opened, it
	 * indicates one or more toplevel vdevs are faulted.
	 */
	if (rvd->vdev_state <= VDEV_STATE_CANT_OPEN)
		return (ENXIO);

	/*
	 * Load the DDTs (dedup tables).
	 */
	error = ddt_load(spa);
	if (error != 0)
		return (spa_vdev_err(rvd, VDEV_AUX_CORRUPT_DATA, EIO));

	spa_update_dspace(spa);

	if (state != SPA_LOAD_TRYIMPORT) {
		error = spa_load_verify(spa);
		if (error)
			return (spa_vdev_err(rvd, VDEV_AUX_CORRUPT_DATA,
			    error));
	}

	/*
	 * Load the intent log state and check log integrity.  If we're
	 * assembling a pool from a split, the log is not transferred over.
	 */
	if (type != SPA_IMPORT_ASSEMBLE) {
		nvlist_t *nvconfig;

		if (load_nvlist(spa, spa->spa_config_object, &nvconfig) != 0)
			return (spa_vdev_err(rvd, VDEV_AUX_CORRUPT_DATA, EIO));

		VERIFY(nvlist_lookup_nvlist(nvconfig, ZPOOL_CONFIG_VDEV_TREE,
		    &nvroot) == 0);
		spa_load_log_state(spa, nvroot);
		nvlist_free(nvconfig);

		if (spa_check_logs(spa)) {
			*ereport = FM_EREPORT_ZFS_LOG_REPLAY;
			return (spa_vdev_err(rvd, VDEV_AUX_BAD_LOG, ENXIO));
		}
	}

	if (spa_writeable(spa) && (state == SPA_LOAD_RECOVER ||
	    spa->spa_load_max_txg == UINT64_MAX)) {
		dmu_tx_t *tx;
		int need_update = B_FALSE;

		ASSERT(state != SPA_LOAD_TRYIMPORT);

		/*
		 * Claim log blocks that haven't been committed yet.
		 * This must all happen in a single txg.
		 * Note: spa_claim_max_txg is updated by spa_claim_notify(),
		 * invoked from zil_claim_log_block()'s i/o done callback.
		 * Price of rollback is that we abandon the log.
		 */
		spa->spa_claiming = B_TRUE;

		tx = dmu_tx_create_assigned(spa_get_dsl(spa),
		    spa_first_txg(spa));
		(void) dmu_objset_find(spa_name(spa),
		    zil_claim, tx, DS_FIND_CHILDREN);
		dmu_tx_commit(tx);

		spa->spa_claiming = B_FALSE;

		spa_set_log_state(spa, SPA_LOG_GOOD);
		spa->spa_sync_on = B_TRUE;
		txg_sync_start(spa->spa_dsl_pool);

		/*
		 * Wait for all claims to sync.  We sync up to the highest
		 * claimed log block birth time so that claimed log blocks
		 * don't appear to be from the future.  spa_claim_max_txg
		 * will have been set for us by either zil_check_log_chain()
		 * (invoked from spa_check_logs()) or zil_claim() above.
		 */
		txg_wait_synced(spa->spa_dsl_pool, spa->spa_claim_max_txg);

		/*
		 * If the config cache is stale, or we have uninitialized
		 * metaslabs (see spa_vdev_add()), then update the config.
		 *
		 * If spa_load_verbatim is true, trust the current
		 * in-core spa_config and update the disk labels.
		 */
		if (config_cache_txg != spa->spa_config_txg ||
		    state == SPA_LOAD_IMPORT || spa->spa_load_verbatim ||
		    state == SPA_LOAD_RECOVER)
			need_update = B_TRUE;

		for (int c = 0; c < rvd->vdev_children; c++)
			if (rvd->vdev_child[c]->vdev_ms_array == 0)
				need_update = B_TRUE;

		/*
		 * Update the config cache asychronously in case we're the
		 * root pool, in which case the config cache isn't writable yet.
		 */
		if (need_update)
			spa_async_request(spa, SPA_ASYNC_CONFIG_UPDATE);

		/*
		 * Check all DTLs to see if anything needs resilvering.
		 */
		if (!dsl_scan_resilvering(spa->spa_dsl_pool) &&
		    vdev_resilver_needed(rvd, NULL, NULL))
			spa_async_request(spa, SPA_ASYNC_RESILVER);

		/*
		 * Delete any inconsistent datasets.
		 */
		(void) dmu_objset_find(spa_name(spa),
		    dsl_destroy_inconsistent, NULL, DS_FIND_CHILDREN);

		/*
		 * Clean up any stale temporary dataset userrefs.
		 */
		dsl_pool_clean_tmp_userrefs(spa->spa_dsl_pool);
	}

	return (0);
}

static int
spa_load_retry(spa_t *spa, spa_load_state_t state, int mosconfig)
{
	spa_unload(spa);
	spa_deactivate(spa);

	spa->spa_load_max_txg--;

	spa_activate(spa, spa_mode_global);
	spa_async_suspend(spa);

	return (spa_load(spa, state, SPA_IMPORT_EXISTING, mosconfig));
}

static int
spa_load_best(spa_t *spa, spa_load_state_t state, int mosconfig,
    uint64_t max_request, int rewind_flags)
{
	nvlist_t *config = NULL;
	int load_error, rewind_error;
	uint64_t safe_rewind_txg;
	uint64_t min_txg;

	if (spa->spa_load_txg && state == SPA_LOAD_RECOVER) {
		spa->spa_load_max_txg = spa->spa_load_txg;
		spa_set_log_state(spa, SPA_LOG_CLEAR);
	} else {
		spa->spa_load_max_txg = max_request;
	}

	load_error = rewind_error = spa_load(spa, state, SPA_IMPORT_EXISTING,
	    mosconfig);
	if (load_error == 0)
		return (0);

	if (spa->spa_root_vdev != NULL)
		config = spa_config_generate(spa, NULL, -1ULL, B_TRUE);

	spa->spa_last_ubsync_txg = spa->spa_uberblock.ub_txg;
	spa->spa_last_ubsync_txg_ts = spa->spa_uberblock.ub_timestamp;

	if (rewind_flags & ZPOOL_NEVER_REWIND) {
		nvlist_free(config);
		return (load_error);
	}

	/* Price of rolling back is discarding txgs, including log */
	if (state == SPA_LOAD_RECOVER)
		spa_set_log_state(spa, SPA_LOG_CLEAR);

	spa->spa_load_max_txg = spa->spa_last_ubsync_txg;
	safe_rewind_txg = spa->spa_last_ubsync_txg - TXG_DEFER_SIZE;
	min_txg = (rewind_flags & ZPOOL_EXTREME_REWIND) ?
	    TXG_INITIAL : safe_rewind_txg;

	/*
	 * Continue as long as we're finding errors, we're still within
	 * the acceptable rewind range, and we're still finding uberblocks
	 */
	while (rewind_error && spa->spa_uberblock.ub_txg >= min_txg &&
	    spa->spa_uberblock.ub_txg <= spa->spa_load_max_txg) {
		if (spa->spa_load_max_txg < safe_rewind_txg)
			spa->spa_extreme_rewind = B_TRUE;
		rewind_error = spa_load_retry(spa, state, mosconfig);
	}

	if (config)
		spa_rewind_data_to_nvlist(spa, config);

	spa->spa_extreme_rewind = B_FALSE;
	spa->spa_load_max_txg = UINT64_MAX;

	if (config && (rewind_error || state != SPA_LOAD_RECOVER))
		spa_config_set(spa, config);

	return (state == SPA_LOAD_RECOVER ? rewind_error : load_error);
}

/*
 * Pool Open/Import
 *
 * The import case is identical to an open except that the configuration is sent
 * down from userland, instead of grabbed from the configuration cache.  For the
 * case of an open, the pool configuration will exist in the
 * POOL_STATE_UNINITIALIZED state.
 *
 * The stats information (gen/count/ustats) is used to gather vdev statistics at
 * the same time open the pool, without having to keep around the spa_t in some
 * ambiguous state.
 */
static int
spa_open_common(const char *pool, spa_t **spapp, void *tag, nvlist_t *nvpolicy,
    nvlist_t **config)
{
	spa_t *spa;
	int error;
	int locked = B_FALSE;

	*spapp = NULL;

	/*
	 * As disgusting as this is, we need to support recursive calls to this
	 * function because dsl_dir_open() is called during spa_load(), and ends
	 * up calling spa_open() again.  The real fix is to figure out how to
	 * avoid dsl_dir_open() calling this in the first place.
	 */
	if (mutex_owner(&spa_namespace_lock) != curthread) {
		mutex_enter(&spa_namespace_lock);
		locked = B_TRUE;
	}

	if ((spa = spa_lookup(pool)) == NULL) {
		if (locked)
			mutex_exit(&spa_namespace_lock);
		return (ENOENT);
	}

	if (spa->spa_state == POOL_STATE_UNINITIALIZED) {
		spa_load_state_t state = SPA_LOAD_OPEN;
		zpool_rewind_policy_t policy;

		zpool_get_rewind_policy(nvpolicy ? nvpolicy : spa->spa_config,
		    &policy);
		if (policy.zrp_request & ZPOOL_DO_REWIND)
			state = SPA_LOAD_RECOVER;

		spa_activate(spa, spa_mode_global);

		if (state != SPA_LOAD_RECOVER)
			spa->spa_last_ubsync_txg = spa->spa_load_txg = 0;

		error = spa_load_best(spa, state, B_FALSE, policy.zrp_txg,
		    policy.zrp_request);

		if (error == EBADF) {
			/*
			 * If vdev_validate() returns failure (indicated by
			 * EBADF), it indicates that one of the vdevs indicates
			 * that the pool has been exported or destroyed.  If
			 * this is the case, the config cache is out of sync and
			 * we should remove the pool from the namespace.
			 */
			spa_unload(spa);
			spa_deactivate(spa);
			spa_config_sync(spa, B_TRUE, B_TRUE);
			spa_remove(spa);
			if (locked)
				mutex_exit(&spa_namespace_lock);
			return (ENOENT);
		}

		if (error) {
			/*
			 * We can't open the pool, but we still have useful
			 * information: the state of each vdev after the
			 * attempted vdev_open().  Return this to the user.
			 */
			if (config != NULL && spa->spa_config)
				VERIFY(nvlist_dup(spa->spa_config, config,
				    KM_SLEEP) == 0);
			spa_unload(spa);
			spa_deactivate(spa);
			spa->spa_last_open_failed = error;
			if (locked)
				mutex_exit(&spa_namespace_lock);
			*spapp = NULL;
			return (error);
		}

	}

	spa_open_ref(spa, tag);


	if (config != NULL)
		*config = spa_config_generate(spa, NULL, -1ULL, B_TRUE);

	if (locked) {
		spa->spa_last_open_failed = 0;
		spa->spa_last_ubsync_txg = 0;
		spa->spa_load_txg = 0;
		mutex_exit(&spa_namespace_lock);
	}

	*spapp = spa;

	return (0);
}

int
spa_open_rewind(const char *name, spa_t **spapp, void *tag, nvlist_t *policy,
    nvlist_t **config)
{
	return (spa_open_common(name, spapp, tag, policy, config));
}

int
spa_open(const char *name, spa_t **spapp, void *tag)
{
	return (spa_open_common(name, spapp, tag, NULL, NULL));
}

/*
 * Lookup the given spa_t, incrementing the inject count in the process,
 * preventing it from being exported or destroyed.
 */
spa_t *
spa_inject_addref(char *name)
{
	spa_t *spa;

	mutex_enter(&spa_namespace_lock);
	if ((spa = spa_lookup(name)) == NULL) {
		mutex_exit(&spa_namespace_lock);
		return (NULL);
	}
	spa->spa_inject_ref++;
	mutex_exit(&spa_namespace_lock);

	return (spa);
}

void
spa_inject_delref(spa_t *spa)
{
	mutex_enter(&spa_namespace_lock);
	spa->spa_inject_ref--;
	mutex_exit(&spa_namespace_lock);
}

/*
 * Add spares device information to the nvlist.
 */
static void
spa_add_spares(spa_t *spa, nvlist_t *config)
{
	nvlist_t **spares;
	uint_t i, nspares;
	nvlist_t *nvroot;
	uint64_t guid;
	vdev_stat_t *vs;
	uint_t vsc;
	uint64_t pool;

	ASSERT(spa_config_held(spa, SCL_CONFIG, RW_READER));

	if (spa->spa_spares.sav_count == 0)
		return;

	VERIFY(nvlist_lookup_nvlist(config,
	    ZPOOL_CONFIG_VDEV_TREE, &nvroot) == 0);
	VERIFY(nvlist_lookup_nvlist_array(spa->spa_spares.sav_config,
	    ZPOOL_CONFIG_SPARES, &spares, &nspares) == 0);
	if (nspares != 0) {
		VERIFY(nvlist_add_nvlist_array(nvroot,
		    ZPOOL_CONFIG_SPARES, spares, nspares) == 0);
		VERIFY(nvlist_lookup_nvlist_array(nvroot,
		    ZPOOL_CONFIG_SPARES, &spares, &nspares) == 0);

		/*
		 * Go through and find any spares which have since been
		 * repurposed as an active spare.  If this is the case, update
		 * their status appropriately.
		 */
		for (i = 0; i < nspares; i++) {
			VERIFY(nvlist_lookup_uint64(spares[i],
			    ZPOOL_CONFIG_GUID, &guid) == 0);
			if (spa_spare_exists(guid, &pool, NULL) &&
			    pool != 0ULL) {
				VERIFY(nvlist_lookup_uint64_array(
				    spares[i], ZPOOL_CONFIG_VDEV_STATS,
				    (uint64_t **)&vs, &vsc) == 0);
				vs->vs_state = VDEV_STATE_CANT_OPEN;
				vs->vs_aux = VDEV_AUX_SPARED;
			}
		}
	}
}

/*
 * Add l2cache device information to the nvlist, including vdev stats.
 */
static void
spa_add_l2cache(spa_t *spa, nvlist_t *config)
{
	nvlist_t **l2cache;
	uint_t i, j, nl2cache;
	nvlist_t *nvroot;
	uint64_t guid;
	vdev_t *vd;
	vdev_stat_t *vs;
	uint_t vsc;

	ASSERT(spa_config_held(spa, SCL_CONFIG, RW_READER));

	if (spa->spa_l2cache.sav_count == 0)
		return;

	VERIFY(nvlist_lookup_nvlist(config,
	    ZPOOL_CONFIG_VDEV_TREE, &nvroot) == 0);
	VERIFY(nvlist_lookup_nvlist_array(spa->spa_l2cache.sav_config,
	    ZPOOL_CONFIG_L2CACHE, &l2cache, &nl2cache) == 0);
	if (nl2cache != 0) {
		VERIFY(nvlist_add_nvlist_array(nvroot,
		    ZPOOL_CONFIG_L2CACHE, l2cache, nl2cache) == 0);
		VERIFY(nvlist_lookup_nvlist_array(nvroot,
		    ZPOOL_CONFIG_L2CACHE, &l2cache, &nl2cache) == 0);

		/*
		 * Update level 2 cache device stats.
		 */

		for (i = 0; i < nl2cache; i++) {
			VERIFY(nvlist_lookup_uint64(l2cache[i],
			    ZPOOL_CONFIG_GUID, &guid) == 0);

			vd = NULL;
			for (j = 0; j < spa->spa_l2cache.sav_count; j++) {
				if (guid ==
				    spa->spa_l2cache.sav_vdevs[j]->vdev_guid) {
					vd = spa->spa_l2cache.sav_vdevs[j];
					break;
				}
			}
			ASSERT(vd != NULL);

			VERIFY(nvlist_lookup_uint64_array(l2cache[i],
			    ZPOOL_CONFIG_VDEV_STATS, (uint64_t **)&vs, &vsc)
			    == 0);
			vdev_get_stats(vd, vs);
		}
	}
}

int
spa_get_stats(const char *name, nvlist_t **config, char *altroot, size_t buflen)
{
	int error;
	spa_t *spa;

	*config = NULL;
	error = spa_open_common(name, &spa, FTAG, NULL, config);

	if (spa != NULL) {
		/*
		 * This still leaves a window of inconsistency where the spares
		 * or l2cache devices could change and the config would be
		 * self-inconsistent.
		 */
		spa_config_enter(spa, SCL_CONFIG, FTAG, RW_READER);

		if (*config != NULL) {
			VERIFY(nvlist_add_uint64(*config,
			    ZPOOL_CONFIG_ERRCOUNT,
			    spa_get_errlog_size(spa)) == 0);

			if (spa_suspended(spa))
				VERIFY(nvlist_add_uint64(*config,
				    ZPOOL_CONFIG_SUSPENDED,
				    spa->spa_failmode) == 0);

			spa_add_spares(spa, *config);
			spa_add_l2cache(spa, *config);
		}
	}

	/*
	 * We want to get the alternate root even for faulted pools, so we cheat
	 * and call spa_lookup() directly.
	 */
	if (altroot) {
		if (spa == NULL) {
			mutex_enter(&spa_namespace_lock);
			spa = spa_lookup(name);
			if (spa)
				spa_altroot(spa, altroot, buflen);
			else
				altroot[0] = '\0';
			spa = NULL;
			mutex_exit(&spa_namespace_lock);
		} else {
			spa_altroot(spa, altroot, buflen);
		}
	}

	if (spa != NULL) {
		spa_config_exit(spa, SCL_CONFIG, FTAG);
		spa_close(spa, FTAG);
	}

	return (error);
}

/*
 * Validate that the auxiliary device array is well formed.  We must have an
 * array of nvlists, each which describes a valid leaf vdev.  If this is an
 * import (mode is VDEV_ALLOC_SPARE), then we allow corrupted spares to be
 * specified, as long as they are well-formed.
 */
static int
spa_validate_aux_devs(spa_t *spa, nvlist_t *nvroot, uint64_t crtxg, int mode,
    spa_aux_vdev_t *sav, const char *config, uint64_t version,
    vdev_labeltype_t label)
{
	nvlist_t **dev;
	uint_t i, ndev;
	vdev_t *vd;
	int error;

	ASSERT(spa_config_held(spa, SCL_ALL, RW_WRITER) == SCL_ALL);

	/*
	 * It's acceptable to have no devs specified.
	 */
	if (nvlist_lookup_nvlist_array(nvroot, config, &dev, &ndev) != 0)
		return (0);

	if (ndev == 0)
		return (EINVAL);

	/*
	 * Make sure the pool is formatted with a version that supports this
	 * device type.
	 */
	if (spa_version(spa) < version)
		return (ENOTSUP);

	/*
	 * Set the pending device list so we correctly handle device in-use
	 * checking.
	 */
	sav->sav_pending = dev;
	sav->sav_npending = ndev;

	for (i = 0; i < ndev; i++) {
		if ((error = spa_config_parse(spa, &vd, dev[i], NULL, 0,
		    mode)) != 0)
			goto out;

		if (!vd->vdev_ops->vdev_op_leaf) {
			vdev_free(vd);
			error = EINVAL;
			goto out;
		}

		/*
		 * The L2ARC currently only supports disk devices in
		 * kernel context.  For user-level testing, we allow it.
		 */
#ifdef _KERNEL
		if ((strcmp(config, ZPOOL_CONFIG_L2CACHE) == 0) &&
		    strcmp(vd->vdev_ops->vdev_op_type, VDEV_TYPE_DISK) != 0) {
			error = ENOTBLK;
			goto out;
		}
#endif
		vd->vdev_top = vd;

		if ((error = vdev_open(vd)) == 0 &&
		    (error = vdev_label_init(vd, crtxg, label)) == 0) {
			VERIFY(nvlist_add_uint64(dev[i], ZPOOL_CONFIG_GUID,
			    vd->vdev_guid) == 0);
		}

		vdev_free(vd);

		if (error &&
		    (mode != VDEV_ALLOC_SPARE && mode != VDEV_ALLOC_L2CACHE))
			goto out;
		else
			error = 0;
	}

out:
	sav->sav_pending = NULL;
	sav->sav_npending = 0;
	return (error);
}

static int
spa_validate_aux(spa_t *spa, nvlist_t *nvroot, uint64_t crtxg, int mode)
{
	int error;

	ASSERT(spa_config_held(spa, SCL_ALL, RW_WRITER) == SCL_ALL);

	if ((error = spa_validate_aux_devs(spa, nvroot, crtxg, mode,
	    &spa->spa_spares, ZPOOL_CONFIG_SPARES, SPA_VERSION_SPARES,
	    VDEV_LABEL_SPARE)) != 0) {
		return (error);
	}

	return (spa_validate_aux_devs(spa, nvroot, crtxg, mode,
	    &spa->spa_l2cache, ZPOOL_CONFIG_L2CACHE, SPA_VERSION_L2CACHE,
	    VDEV_LABEL_L2CACHE));
}

static void
spa_set_aux_vdevs(spa_aux_vdev_t *sav, nvlist_t **devs, int ndevs,
    const char *config)
{
	int i;

	if (sav->sav_config != NULL) {
		nvlist_t **olddevs;
		uint_t oldndevs;
		nvlist_t **newdevs;

		/*
		 * Generate new dev list by concatentating with the
		 * current dev list.
		 */
		VERIFY(nvlist_lookup_nvlist_array(sav->sav_config, config,
		    &olddevs, &oldndevs) == 0);

		newdevs = kmem_alloc(sizeof (void *) *
		    (ndevs + oldndevs), KM_SLEEP);
		for (i = 0; i < oldndevs; i++)
			VERIFY(nvlist_dup(olddevs[i], &newdevs[i],
			    KM_SLEEP) == 0);
		for (i = 0; i < ndevs; i++)
			VERIFY(nvlist_dup(devs[i], &newdevs[i + oldndevs],
			    KM_SLEEP) == 0);

		VERIFY(nvlist_remove(sav->sav_config, config,
		    DATA_TYPE_NVLIST_ARRAY) == 0);

		VERIFY(nvlist_add_nvlist_array(sav->sav_config,
		    config, newdevs, ndevs + oldndevs) == 0);
		for (i = 0; i < oldndevs + ndevs; i++)
			nvlist_free(newdevs[i]);
		kmem_free(newdevs, (oldndevs + ndevs) * sizeof (void *));
	} else {
		/*
		 * Generate a new dev list.
		 */
		VERIFY(nvlist_alloc(&sav->sav_config, NV_UNIQUE_NAME,
		    KM_SLEEP) == 0);
		VERIFY(nvlist_add_nvlist_array(sav->sav_config, config,
		    devs, ndevs) == 0);
	}
}

/*
 * Stop and drop level 2 ARC devices
 */
void
spa_l2cache_drop(spa_t *spa)
{
	vdev_t *vd;
	int i;
	spa_aux_vdev_t *sav = &spa->spa_l2cache;

	for (i = 0; i < sav->sav_count; i++) {
		uint64_t pool;

		vd = sav->sav_vdevs[i];
		ASSERT(vd != NULL);

		if (spa_l2cache_exists(vd->vdev_guid, &pool) &&
		    pool != 0ULL && l2arc_vdev_present(vd))
			l2arc_remove_vdev(vd);
		if (vd->vdev_isl2cache)
			spa_l2cache_remove(vd);
		vdev_clear_stats(vd);
		(void) vdev_close(vd);
	}
}

/*
 * Pool Creation
 */
int
spa_create(const char *pool, nvlist_t *nvroot, nvlist_t *props,
    const char *history_str, nvlist_t *zplprops)
{
	spa_t *spa;
	char *altroot = NULL;
	vdev_t *rvd;
	dsl_pool_t *dp;
	dmu_tx_t *tx;
	int error = 0;
	uint64_t txg = TXG_INITIAL;
	nvlist_t **spares, **l2cache;
	uint_t nspares, nl2cache;
	uint64_t version, obj;

	/*
	 * If this pool already exists, return failure.
	 */
	mutex_enter(&spa_namespace_lock);
	if (spa_lookup(pool) != NULL) {
		mutex_exit(&spa_namespace_lock);
		return (EEXIST);
	}

	/*
	 * Allocate a new spa_t structure.
	 */
	(void) nvlist_lookup_string(props,
	    zpool_prop_to_name(ZPOOL_PROP_ALTROOT), &altroot);
	spa = spa_add(pool, NULL, altroot);
	spa_activate(spa, spa_mode_global);

	if (props && (error = spa_prop_validate(spa, props))) {
		spa_deactivate(spa);
		spa_remove(spa);
		mutex_exit(&spa_namespace_lock);
		return (error);
	}

	if (nvlist_lookup_uint64(props, zpool_prop_to_name(ZPOOL_PROP_VERSION),
	    &version) != 0)
		version = SPA_VERSION;
	ASSERT(version <= SPA_VERSION);

	spa->spa_first_txg = txg;
	spa->spa_uberblock.ub_txg = txg - 1;
	spa->spa_uberblock.ub_version = version;
	spa->spa_ubsync = spa->spa_uberblock;

	/*
	 * Create "The Godfather" zio to hold all async IOs
	 */
	spa->spa_async_zio_root = zio_root(spa, NULL, NULL,
	    ZIO_FLAG_CANFAIL | ZIO_FLAG_SPECULATIVE | ZIO_FLAG_GODFATHER);

	/*
	 * Create the root vdev.
	 */
	spa_config_enter(spa, SCL_ALL, FTAG, RW_WRITER);

	error = spa_config_parse(spa, &rvd, nvroot, NULL, 0, VDEV_ALLOC_ADD);

	ASSERT(error != 0 || rvd != NULL);
	ASSERT(error != 0 || spa->spa_root_vdev == rvd);

	if (error == 0 && !zfs_allocatable_devs(nvroot))
		error = EINVAL;

	if (error == 0 &&
	    (error = vdev_create(rvd, txg, B_FALSE)) == 0 &&
	    (error = spa_validate_aux(spa, nvroot, txg,
	    VDEV_ALLOC_ADD)) == 0) {
		for (int c = 0; c < rvd->vdev_children; c++) {
			vdev_metaslab_set_size(rvd->vdev_child[c]);
			vdev_expand(rvd->vdev_child[c], txg);
		}
	}

	spa_config_exit(spa, SCL_ALL, FTAG);

	if (error != 0) {
		spa_unload(spa);
		spa_deactivate(spa);
		spa_remove(spa);
		mutex_exit(&spa_namespace_lock);
		return (error);
	}

	/*
	 * Get the list of spares, if specified.
	 */
	if (nvlist_lookup_nvlist_array(nvroot, ZPOOL_CONFIG_SPARES,
	    &spares, &nspares) == 0) {
		VERIFY(nvlist_alloc(&spa->spa_spares.sav_config, NV_UNIQUE_NAME,
		    KM_SLEEP) == 0);
		VERIFY(nvlist_add_nvlist_array(spa->spa_spares.sav_config,
		    ZPOOL_CONFIG_SPARES, spares, nspares) == 0);
		spa_config_enter(spa, SCL_ALL, FTAG, RW_WRITER);
		spa_load_spares(spa);
		spa_config_exit(spa, SCL_ALL, FTAG);
		spa->spa_spares.sav_sync = B_TRUE;
	}

	/*
	 * Get the list of level 2 cache devices, if specified.
	 */
	if (nvlist_lookup_nvlist_array(nvroot, ZPOOL_CONFIG_L2CACHE,
	    &l2cache, &nl2cache) == 0) {
		VERIFY(nvlist_alloc(&spa->spa_l2cache.sav_config,
		    NV_UNIQUE_NAME, KM_SLEEP) == 0);
		VERIFY(nvlist_add_nvlist_array(spa->spa_l2cache.sav_config,
		    ZPOOL_CONFIG_L2CACHE, l2cache, nl2cache) == 0);
		spa_config_enter(spa, SCL_ALL, FTAG, RW_WRITER);
		spa_load_l2cache(spa);
		spa_config_exit(spa, SCL_ALL, FTAG);
		spa->spa_l2cache.sav_sync = B_TRUE;
	}

	spa->spa_dsl_pool = dp = dsl_pool_create(spa, zplprops, txg);
	spa->spa_meta_objset = dp->dp_meta_objset;

	/*
	 * Create DDTs (dedup tables).
	 */
	ddt_create(spa);

	spa_update_dspace(spa);

	tx = dmu_tx_create_assigned(dp, txg);

	/*
	 * Create the pool config object.
	 */
	spa->spa_config_object = dmu_object_alloc(spa->spa_meta_objset,
	    DMU_OT_PACKED_NVLIST, SPA_CONFIG_BLOCKSIZE,
	    DMU_OT_PACKED_NVLIST_SIZE, sizeof (uint64_t), tx);

	if (zap_add(spa->spa_meta_objset,
	    DMU_POOL_DIRECTORY_OBJECT, DMU_POOL_CONFIG,
	    sizeof (uint64_t), 1, &spa->spa_config_object, tx) != 0) {
		cmn_err(CE_PANIC, "failed to add pool config");
	}

	if (zap_add(spa->spa_meta_objset,
	    DMU_POOL_DIRECTORY_OBJECT, DMU_POOL_CREATION_VERSION,
	    sizeof (uint64_t), 1, &version, tx) != 0) {
		cmn_err(CE_PANIC, "failed to add pool version");
	}

	/* Newly created pools with the right version are always deflated. */
	if (version >= SPA_VERSION_RAIDZ_DEFLATE) {
		spa->spa_deflate = TRUE;
		if (zap_add(spa->spa_meta_objset,
		    DMU_POOL_DIRECTORY_OBJECT, DMU_POOL_DEFLATE,
		    sizeof (uint64_t), 1, &spa->spa_deflate, tx) != 0) {
			cmn_err(CE_PANIC, "failed to add deflate");
		}
	}

	/*
	 * Create the deferred-free bpobj.  Turn off compression
	 * because sync-to-convergence takes longer if the blocksize
	 * keeps changing.
	 */
	obj = bpobj_alloc(spa->spa_meta_objset, 1 << 14, tx);
	dmu_object_set_compress(spa->spa_meta_objset, obj,
	    ZIO_COMPRESS_OFF, tx);
	if (zap_add(spa->spa_meta_objset,
	    DMU_POOL_DIRECTORY_OBJECT, DMU_POOL_SYNC_BPOBJ,
	    sizeof (uint64_t), 1, &obj, tx) != 0) {
		cmn_err(CE_PANIC, "failed to add bpobj");
	}
	VERIFY3U(0, ==, bpobj_open(&spa->spa_deferred_bpobj,
	    spa->spa_meta_objset, obj));

	/*
	 * Create the pool's history object.
	 */
	if (version >= SPA_VERSION_ZPOOL_HISTORY)
		spa_history_create_obj(spa, tx);

	/*
	 * Set pool properties.
	 */
	spa->spa_bootfs = zpool_prop_default_numeric(ZPOOL_PROP_BOOTFS);
	spa->spa_delegation = zpool_prop_default_numeric(ZPOOL_PROP_DELEGATION);
	spa->spa_failmode = zpool_prop_default_numeric(ZPOOL_PROP_FAILUREMODE);
	spa->spa_autoexpand = zpool_prop_default_numeric(ZPOOL_PROP_AUTOEXPAND);

	if (props != NULL) {
		spa_configfile_set(spa, props, B_FALSE);
		spa_sync_props(spa, props, tx);
	}

	dmu_tx_commit(tx);

	spa->spa_sync_on = B_TRUE;
	txg_sync_start(spa->spa_dsl_pool);

	/*
	 * We explicitly wait for the first transaction to complete so that our
	 * bean counters are appropriately updated.
	 */
	txg_wait_synced(spa->spa_dsl_pool, txg);

	spa_config_sync(spa, B_FALSE, B_TRUE);

	if (version >= SPA_VERSION_ZPOOL_HISTORY && history_str != NULL)
		(void) spa_history_log(spa, history_str, LOG_CMD_POOL_CREATE);
	spa_history_log_version(spa, LOG_POOL_CREATE);

	spa->spa_minref = refcount_count(&spa->spa_refcount);

	mutex_exit(&spa_namespace_lock);

	return (0);
}

#ifdef _KERNEL
/*
 * Get the root pool information from the root disk, then import the root pool
 * during the system boot up time.
 */
extern int vdev_disk_read_rootlabel(char *, char *, nvlist_t **);

static nvlist_t *
spa_generate_rootconf(char *devpath, char *devid, uint64_t *guid)
{
	nvlist_t *config;
	nvlist_t *nvtop, *nvroot;
	uint64_t pgid;

	if (vdev_disk_read_rootlabel(devpath, devid, &config) != 0)
		return (NULL);

	/*
	 * Add this top-level vdev to the child array.
	 */
	VERIFY(nvlist_lookup_nvlist(config, ZPOOL_CONFIG_VDEV_TREE,
	    &nvtop) == 0);
	VERIFY(nvlist_lookup_uint64(config, ZPOOL_CONFIG_POOL_GUID,
	    &pgid) == 0);
	VERIFY(nvlist_lookup_uint64(config, ZPOOL_CONFIG_GUID, guid) == 0);

	/*
	 * Put this pool's top-level vdevs into a root vdev.
	 */
	VERIFY(nvlist_alloc(&nvroot, NV_UNIQUE_NAME, KM_SLEEP) == 0);
	VERIFY(nvlist_add_string(nvroot, ZPOOL_CONFIG_TYPE,
	    VDEV_TYPE_ROOT) == 0);
	VERIFY(nvlist_add_uint64(nvroot, ZPOOL_CONFIG_ID, 0ULL) == 0);
	VERIFY(nvlist_add_uint64(nvroot, ZPOOL_CONFIG_GUID, pgid) == 0);
	VERIFY(nvlist_add_nvlist_array(nvroot, ZPOOL_CONFIG_CHILDREN,
	    &nvtop, 1) == 0);

	/*
	 * Replace the existing vdev_tree with the new root vdev in
	 * this pool's configuration (remove the old, add the new).
	 */
	VERIFY(nvlist_add_nvlist(config, ZPOOL_CONFIG_VDEV_TREE, nvroot) == 0);
	nvlist_free(nvroot);
	return (config);
}

/*
 * Walk the vdev tree and see if we can find a device with "better"
 * configuration. A configuration is "better" if the label on that
 * device has a more recent txg.
 */
static void
spa_alt_rootvdev(vdev_t *vd, vdev_t **avd, uint64_t *txg)
{
	for (int c = 0; c < vd->vdev_children; c++)
		spa_alt_rootvdev(vd->vdev_child[c], avd, txg);

	if (vd->vdev_ops->vdev_op_leaf) {
		nvlist_t *label;
		uint64_t label_txg;

		if (vdev_disk_read_rootlabel(vd->vdev_physpath, vd->vdev_devid,
		    &label) != 0)
			return;

		VERIFY(nvlist_lookup_uint64(label, ZPOOL_CONFIG_POOL_TXG,
		    &label_txg) == 0);

		/*
		 * Do we have a better boot device?
		 */
		if (label_txg > *txg) {
			*txg = label_txg;
			*avd = vd;
		}
		nvlist_free(label);
	}
}

/*
 * Import a root pool.
 *
 * For x86. devpath_list will consist of devid and/or physpath name of
 * the vdev (e.g. "id1,sd@SSEAGATE..." or "/pci@1f,0/ide@d/disk@0,0:a").
 * The GRUB "findroot" command will return the vdev we should boot.
 *
 * For Sparc, devpath_list consists the physpath name of the booting device
 * no matter the rootpool is a single device pool or a mirrored pool.
 * e.g.
 *	"/pci@1f,0/ide@d/disk@0,0:a"
 */
int
spa_import_rootpool(char *devpath, char *devid)
{
	spa_t *spa;
	vdev_t *rvd, *bvd, *avd = NULL;
	nvlist_t *config, *nvtop;
	uint64_t guid, txg;
	char *pname;
	int error;

	/*
	 * Read the label from the boot device and generate a configuration.
	 */
	config = spa_generate_rootconf(devpath, devid, &guid);
#if defined(_OBP) && defined(_KERNEL)
	if (config == NULL) {
		if (strstr(devpath, "/iscsi/ssd") != NULL) {
			/* iscsi boot */
			get_iscsi_bootpath_phy(devpath);
			config = spa_generate_rootconf(devpath, devid, &guid);
		}
	}
#endif
	if (config == NULL) {
		cmn_err(CE_NOTE, "Can not read the pool label from '%s'",
		    devpath);
		return (EIO);
	}

	VERIFY(nvlist_lookup_string(config, ZPOOL_CONFIG_POOL_NAME,
	    &pname) == 0);
	VERIFY(nvlist_lookup_uint64(config, ZPOOL_CONFIG_POOL_TXG, &txg) == 0);

	mutex_enter(&spa_namespace_lock);
	if ((spa = spa_lookup(pname)) != NULL) {
		/*
		 * Remove the existing root pool from the namespace so that we
		 * can replace it with the correct config we just read in.
		 */
		spa_remove(spa);
	}

	spa = spa_add(pname, config, NULL);
	spa->spa_is_root = B_TRUE;
	spa->spa_load_verbatim = B_TRUE;

	/*
	 * Build up a vdev tree based on the boot device's label config.
	 */
	VERIFY(nvlist_lookup_nvlist(config, ZPOOL_CONFIG_VDEV_TREE,
	    &nvtop) == 0);
	spa_config_enter(spa, SCL_ALL, FTAG, RW_WRITER);
	error = spa_config_parse(spa, &rvd, nvtop, NULL, 0,
	    VDEV_ALLOC_ROOTPOOL);
	spa_config_exit(spa, SCL_ALL, FTAG);
	if (error) {
		mutex_exit(&spa_namespace_lock);
		nvlist_free(config);
		cmn_err(CE_NOTE, "Can not parse the config for pool '%s'",
		    pname);
		return (error);
	}

	/*
	 * Get the boot vdev.
	 */
	if ((bvd = vdev_lookup_by_guid(rvd, guid)) == NULL) {
		cmn_err(CE_NOTE, "Can not find the boot vdev for guid %llu",
		    (u_longlong_t)guid);
		error = ENOENT;
		goto out;
	}

	/*
	 * Determine if there is a better boot device.
	 */
	avd = bvd;
	spa_alt_rootvdev(rvd, &avd, &txg);
	if (avd != bvd) {
		cmn_err(CE_NOTE, "The boot device is 'degraded'. Please "
		    "try booting from '%s'", avd->vdev_path);
		error = EINVAL;
		goto out;
	}

	/*
	 * If the boot device is part of a spare vdev then ensure that
	 * we're booting off the active spare.
	 */
	if (bvd->vdev_parent->vdev_ops == &vdev_spare_ops &&
	    !bvd->vdev_isspare) {
		cmn_err(CE_NOTE, "The boot device is currently spared. Please "
		    "try booting from '%s'",
		    bvd->vdev_parent->vdev_child[1]->vdev_path);
		error = EINVAL;
		goto out;
	}

	error = 0;
	spa_history_log_version(spa, LOG_POOL_IMPORT);
out:
	spa_config_enter(spa, SCL_ALL, FTAG, RW_WRITER);
	vdev_free(rvd);
	spa_config_exit(spa, SCL_ALL, FTAG);
	mutex_exit(&spa_namespace_lock);

	nvlist_free(config);
	return (error);
}

#endif

/*
 * Take a pool and insert it into the namespace as if it had been loaded at
 * boot.
 */
int
spa_import_verbatim(const char *pool, nvlist_t *config, nvlist_t *props)
{
	spa_t *spa;
	char *altroot = NULL;

	mutex_enter(&spa_namespace_lock);
	if (spa_lookup(pool) != NULL) {
		mutex_exit(&spa_namespace_lock);
		return (EEXIST);
	}

	(void) nvlist_lookup_string(props,
	    zpool_prop_to_name(ZPOOL_PROP_ALTROOT), &altroot);
	spa = spa_add(pool, config, altroot);

	spa->spa_load_verbatim = B_TRUE;

	if (props != NULL)
		spa_configfile_set(spa, props, B_FALSE);

	spa_config_sync(spa, B_FALSE, B_TRUE);

	mutex_exit(&spa_namespace_lock);
	spa_history_log_version(spa, LOG_POOL_IMPORT);

	return (0);
}

/*
 * Import a non-root pool into the system.
 */
int
spa_import(const char *pool, nvlist_t *config, nvlist_t *props)
{
	spa_t *spa;
	char *altroot = NULL;
	spa_load_state_t state = SPA_LOAD_IMPORT;
	zpool_rewind_policy_t policy;
	int error;
	nvlist_t *nvroot;
	nvlist_t **spares, **l2cache;
	uint_t nspares, nl2cache;

	/*
	 * If a pool with this name exists, return failure.
	 */
	mutex_enter(&spa_namespace_lock);
	if (spa_lookup(pool) != NULL) {
		mutex_exit(&spa_namespace_lock);
		return (EEXIST);
	}

	zpool_get_rewind_policy(config, &policy);
	if (policy.zrp_request & ZPOOL_DO_REWIND)
		state = SPA_LOAD_RECOVER;

	/*
	 * Create and initialize the spa structure.
	 */
	(void) nvlist_lookup_string(props,
	    zpool_prop_to_name(ZPOOL_PROP_ALTROOT), &altroot);
	spa = spa_add(pool, config, altroot);
	spa_activate(spa, spa_mode_global);

	/*
	 * Don't start async tasks until we know everything is healthy.
	 */
	spa_async_suspend(spa);

	/*
	 * Pass off the heavy lifting to spa_load().  Pass TRUE for mosconfig
	 * because the user-supplied config is actually the one to trust when
	 * doing an import.
	 */
	if (state != SPA_LOAD_RECOVER)
		spa->spa_last_ubsync_txg = spa->spa_load_txg = 0;
	error = spa_load_best(spa, state, B_TRUE, policy.zrp_txg,
	    policy.zrp_request);

	/*
	 * Propagate anything learned about failing or best txgs
	 * back to caller
	 */
	spa_rewind_data_to_nvlist(spa, config);

	spa_config_enter(spa, SCL_ALL, FTAG, RW_WRITER);
	/*
	 * Toss any existing sparelist, as it doesn't have any validity
	 * anymore, and conflicts with spa_has_spare().
	 */
	if (spa->spa_spares.sav_config) {
		nvlist_free(spa->spa_spares.sav_config);
		spa->spa_spares.sav_config = NULL;
		spa_load_spares(spa);
	}
	if (spa->spa_l2cache.sav_config) {
		nvlist_free(spa->spa_l2cache.sav_config);
		spa->spa_l2cache.sav_config = NULL;
		spa_load_l2cache(spa);
	}

	VERIFY(nvlist_lookup_nvlist(config, ZPOOL_CONFIG_VDEV_TREE,
	    &nvroot) == 0);
	if (error == 0)
		error = spa_validate_aux(spa, nvroot, -1ULL,
		    VDEV_ALLOC_SPARE);
	if (error == 0)
		error = spa_validate_aux(spa, nvroot, -1ULL,
		    VDEV_ALLOC_L2CACHE);
	spa_config_exit(spa, SCL_ALL, FTAG);

	if (props != NULL)
		spa_configfile_set(spa, props, B_FALSE);

	if (error != 0 || (props && spa_writeable(spa) &&
	    (error = spa_prop_set(spa, props)))) {
		spa_unload(spa);
		spa_deactivate(spa);
		spa_remove(spa);
		mutex_exit(&spa_namespace_lock);
		return (error);
	}

	/*
	 * Override any spares and level 2 cache devices as specified by
	 * the user, as these may have correct device names/devids, etc.
	 */
	if (nvlist_lookup_nvlist_array(nvroot, ZPOOL_CONFIG_SPARES,
	    &spares, &nspares) == 0) {
		if (spa->spa_spares.sav_config)
			VERIFY(nvlist_remove(spa->spa_spares.sav_config,
			    ZPOOL_CONFIG_SPARES, DATA_TYPE_NVLIST_ARRAY) == 0);
		else
			VERIFY(nvlist_alloc(&spa->spa_spares.sav_config,
			    NV_UNIQUE_NAME, KM_SLEEP) == 0);
		VERIFY(nvlist_add_nvlist_array(spa->spa_spares.sav_config,
		    ZPOOL_CONFIG_SPARES, spares, nspares) == 0);
		spa_config_enter(spa, SCL_ALL, FTAG, RW_WRITER);
		spa_load_spares(spa);
		spa_config_exit(spa, SCL_ALL, FTAG);
		spa->spa_spares.sav_sync = B_TRUE;
	}
	if (nvlist_lookup_nvlist_array(nvroot, ZPOOL_CONFIG_L2CACHE,
	    &l2cache, &nl2cache) == 0) {
		if (spa->spa_l2cache.sav_config)
			VERIFY(nvlist_remove(spa->spa_l2cache.sav_config,
			    ZPOOL_CONFIG_L2CACHE, DATA_TYPE_NVLIST_ARRAY) == 0);
		else
			VERIFY(nvlist_alloc(&spa->spa_l2cache.sav_config,
			    NV_UNIQUE_NAME, KM_SLEEP) == 0);
		VERIFY(nvlist_add_nvlist_array(spa->spa_l2cache.sav_config,
		    ZPOOL_CONFIG_L2CACHE, l2cache, nl2cache) == 0);
		spa_config_enter(spa, SCL_ALL, FTAG, RW_WRITER);
		spa_load_l2cache(spa);
		spa_config_exit(spa, SCL_ALL, FTAG);
		spa->spa_l2cache.sav_sync = B_TRUE;
	}

	/*
	 * Check for any removed devices.
	 */
	if (spa->spa_autoreplace) {
		spa_aux_check_removed(&spa->spa_spares);
		spa_aux_check_removed(&spa->spa_l2cache);
	}

	if (spa_writeable(spa)) {
		/*
		 * Update the config cache to include the newly-imported pool.
		 */
		spa_config_update(spa, SPA_CONFIG_UPDATE_POOL);
	}

	spa_async_resume(spa);

	/*
	 * It's possible that the pool was expanded while it was exported.
	 * We kick off an async task to handle this for us.
	 */
	spa_async_request(spa, SPA_ASYNC_AUTOEXPAND);

	mutex_exit(&spa_namespace_lock);
	spa_history_log_version(spa, LOG_POOL_IMPORT);

	return (0);
}

nvlist_t *
spa_tryimport(nvlist_t *tryconfig)
{
	nvlist_t *config = NULL;
	char *poolname;
	spa_t *spa;
	uint64_t state;
	int error;

	if (nvlist_lookup_string(tryconfig, ZPOOL_CONFIG_POOL_NAME, &poolname))
		return (NULL);

	if (nvlist_lookup_uint64(tryconfig, ZPOOL_CONFIG_POOL_STATE, &state))
		return (NULL);

	/*
	 * Create and initialize the spa structure.
	 */
	mutex_enter(&spa_namespace_lock);
	spa = spa_add(TRYIMPORT_NAME, tryconfig, NULL);
	spa_activate(spa, FREAD);

	/*
	 * Pass off the heavy lifting to spa_load().
	 * Pass TRUE for mosconfig because the user-supplied config
	 * is actually the one to trust when doing an import.
	 */
	error = spa_load(spa, SPA_LOAD_TRYIMPORT, SPA_IMPORT_EXISTING, B_TRUE);

	/*
	 * If 'tryconfig' was at least parsable, return the current config.
	 */
	if (spa->spa_root_vdev != NULL) {
		config = spa_config_generate(spa, NULL, -1ULL, B_TRUE);
		VERIFY(nvlist_add_string(config, ZPOOL_CONFIG_POOL_NAME,
		    poolname) == 0);
		VERIFY(nvlist_add_uint64(config, ZPOOL_CONFIG_POOL_STATE,
		    state) == 0);
		VERIFY(nvlist_add_uint64(config, ZPOOL_CONFIG_TIMESTAMP,
		    spa->spa_uberblock.ub_timestamp) == 0);

		/*
		 * If the bootfs property exists on this pool then we
		 * copy it out so that external consumers can tell which
		 * pools are bootable.
		 */
		if ((!error || error == EEXIST) && spa->spa_bootfs) {
			char *tmpname = kmem_alloc(MAXPATHLEN, KM_SLEEP);

			/*
			 * We have to play games with the name since the
			 * pool was opened as TRYIMPORT_NAME.
			 */
			if (dsl_dsobj_to_dsname(spa_name(spa),
			    spa->spa_bootfs, tmpname) == 0) {
				char *cp;
				char *dsname = kmem_alloc(MAXPATHLEN, KM_SLEEP);

				cp = strchr(tmpname, '/');
				if (cp == NULL) {
					(void) strlcpy(dsname, tmpname,
					    MAXPATHLEN);
				} else {
					(void) snprintf(dsname, MAXPATHLEN,
					    "%s/%s", poolname, ++cp);
				}
				VERIFY(nvlist_add_string(config,
				    ZPOOL_CONFIG_BOOTFS, dsname) == 0);
				kmem_free(dsname, MAXPATHLEN);
			}
			kmem_free(tmpname, MAXPATHLEN);
		}

		/*
		 * Add the list of hot spares and level 2 cache devices.
		 */
		spa_config_enter(spa, SCL_CONFIG, FTAG, RW_READER);
		spa_add_spares(spa, config);
		spa_add_l2cache(spa, config);
		spa_config_exit(spa, SCL_CONFIG, FTAG);
	}

	spa_unload(spa);
	spa_deactivate(spa);
	spa_remove(spa);
	mutex_exit(&spa_namespace_lock);

	return (config);
}

/*
 * Pool export/destroy
 *
 * The act of destroying or exporting a pool is very simple.  We make sure there
 * is no more pending I/O and any references to the pool are gone.  Then, we
 * update the pool state and sync all the labels to disk, removing the
 * configuration from the cache afterwards. If the 'hardforce' flag is set, then
 * we don't sync the labels or remove the configuration cache.
 */
static int
spa_export_common(char *pool, int new_state, nvlist_t **oldconfig,
    boolean_t force, boolean_t hardforce)
{
	spa_t *spa;

	if (oldconfig)
		*oldconfig = NULL;

	if (!(spa_mode_global & FWRITE))
		return (EROFS);

	mutex_enter(&spa_namespace_lock);
	if ((spa = spa_lookup(pool)) == NULL) {
		mutex_exit(&spa_namespace_lock);
		return (ENOENT);
	}

	/*
	 * Put a hold on the pool, drop the namespace lock, stop async tasks,
	 * reacquire the namespace lock, and see if we can export.
	 */
	spa_open_ref(spa, FTAG);
	mutex_exit(&spa_namespace_lock);
	spa_async_suspend(spa);
	mutex_enter(&spa_namespace_lock);
	spa_close(spa, FTAG);

	/*
	 * The pool will be in core if it's openable,
	 * in which case we can modify its state.
	 */
	if (spa->spa_state != POOL_STATE_UNINITIALIZED && spa->spa_sync_on) {
		/*
		 * Objsets may be open only because they're dirty, so we
		 * have to force it to sync before checking spa_refcnt.
		 */
		txg_wait_synced(spa->spa_dsl_pool, 0);

		/*
		 * A pool cannot be exported or destroyed if there are active
		 * references.  If we are resetting a pool, allow references by
		 * fault injection handlers.
		 */
		if (!spa_refcount_zero(spa) ||
		    (spa->spa_inject_ref != 0 &&
		    new_state != POOL_STATE_UNINITIALIZED)) {
			spa_async_resume(spa);
			mutex_exit(&spa_namespace_lock);
			return (EBUSY);
		}

		/*
		 * A pool cannot be exported if it has an active shared spare.
		 * This is to prevent other pools stealing the active spare
		 * from an exported pool. At user's own will, such pool can
		 * be forcedly exported.
		 */
		if (!force && new_state == POOL_STATE_EXPORTED &&
		    spa_has_active_shared_spare(spa)) {
			spa_async_resume(spa);
			mutex_exit(&spa_namespace_lock);
			return (EXDEV);
		}

		/*
		 * We want this to be reflected on every label,
		 * so mark them all dirty.  spa_unload() will do the
		 * final sync that pushes these changes out.
		 */
		if (new_state != POOL_STATE_UNINITIALIZED && !hardforce) {
			spa_config_enter(spa, SCL_ALL, FTAG, RW_WRITER);
			spa->spa_state = new_state;
			spa->spa_final_txg = spa_last_synced_txg(spa) +
			    TXG_DEFER_SIZE + 1;
			vdev_config_dirty(spa->spa_root_vdev);
			spa_config_exit(spa, SCL_ALL, FTAG);
		}
	}

	spa_event_notify(spa, NULL, ESC_ZFS_POOL_DESTROY);

	if (spa->spa_state != POOL_STATE_UNINITIALIZED) {
		spa_unload(spa);
		spa_deactivate(spa);
	}

	if (oldconfig && spa->spa_config)
		VERIFY(nvlist_dup(spa->spa_config, oldconfig, 0) == 0);

	if (new_state != POOL_STATE_UNINITIALIZED) {
		if (!hardforce)
			spa_config_sync(spa, B_TRUE, B_TRUE);
		spa_remove(spa);
	}
	mutex_exit(&spa_namespace_lock);

	return (0);
}

/*
 * Destroy a storage pool.
 */
int
spa_destroy(char *pool)
{
	return (spa_export_common(pool, POOL_STATE_DESTROYED, NULL,
	    B_FALSE, B_FALSE));
}

/*
 * Export a storage pool.
 */
int
spa_export(char *pool, nvlist_t **oldconfig, boolean_t force,
    boolean_t hardforce)
{
	return (spa_export_common(pool, POOL_STATE_EXPORTED, oldconfig,
	    force, hardforce));
}

/*
 * Similar to spa_export(), this unloads the spa_t without actually removing it
 * from the namespace in any way.
 */
int
spa_reset(char *pool)
{
	return (spa_export_common(pool, POOL_STATE_UNINITIALIZED, NULL,
	    B_FALSE, B_FALSE));
}

/*
 * ==========================================================================
 * Device manipulation
 * ==========================================================================
 */

/*
 * Add a device to a storage pool.
 */
int
spa_vdev_add(spa_t *spa, nvlist_t *nvroot)
{
	uint64_t txg, id;
	int error;
	vdev_t *rvd = spa->spa_root_vdev;
	vdev_t *vd, *tvd;
	nvlist_t **spares, **l2cache;
	uint_t nspares, nl2cache;

	txg = spa_vdev_enter(spa);

	if ((error = spa_config_parse(spa, &vd, nvroot, NULL, 0,
	    VDEV_ALLOC_ADD)) != 0)
		return (spa_vdev_exit(spa, NULL, txg, error));

	spa->spa_pending_vdev = vd;	/* spa_vdev_exit() will clear this */

	if (nvlist_lookup_nvlist_array(nvroot, ZPOOL_CONFIG_SPARES, &spares,
	    &nspares) != 0)
		nspares = 0;

	if (nvlist_lookup_nvlist_array(nvroot, ZPOOL_CONFIG_L2CACHE, &l2cache,
	    &nl2cache) != 0)
		nl2cache = 0;

	if (vd->vdev_children == 0 && nspares == 0 && nl2cache == 0)
		return (spa_vdev_exit(spa, vd, txg, EINVAL));

	if (vd->vdev_children != 0 &&
	    (error = vdev_create(vd, txg, B_FALSE)) != 0)
		return (spa_vdev_exit(spa, vd, txg, error));

	/*
	 * We must validate the spares and l2cache devices after checking the
	 * children.  Otherwise, vdev_inuse() will blindly overwrite the spare.
	 */
	if ((error = spa_validate_aux(spa, nvroot, txg, VDEV_ALLOC_ADD)) != 0)
		return (spa_vdev_exit(spa, vd, txg, error));

	/*
	 * Transfer each new top-level vdev from vd to rvd.
	 */
	for (int c = 0; c < vd->vdev_children; c++) {

		/*
		 * Set the vdev id to the first hole, if one exists.
		 */
		for (id = 0; id < rvd->vdev_children; id++) {
			if (rvd->vdev_child[id]->vdev_ishole) {
				vdev_free(rvd->vdev_child[id]);
				break;
			}
		}
		tvd = vd->vdev_child[c];
		vdev_remove_child(vd, tvd);
		tvd->vdev_id = id;
		vdev_add_child(rvd, tvd);
		vdev_config_dirty(tvd);
	}

	if (nspares != 0) {
		spa_set_aux_vdevs(&spa->spa_spares, spares, nspares,
		    ZPOOL_CONFIG_SPARES);
		spa_load_spares(spa);
		spa->spa_spares.sav_sync = B_TRUE;
	}

	if (nl2cache != 0) {
		spa_set_aux_vdevs(&spa->spa_l2cache, l2cache, nl2cache,
		    ZPOOL_CONFIG_L2CACHE);
		spa_load_l2cache(spa);
		spa->spa_l2cache.sav_sync = B_TRUE;
	}

	/*
	 * We have to be careful when adding new vdevs to an existing pool.
	 * If other threads start allocating from these vdevs before we
	 * sync the config cache, and we lose power, then upon reboot we may
	 * fail to open the pool because there are DVAs that the config cache
	 * can't translate.  Therefore, we first add the vdevs without
	 * initializing metaslabs; sync the config cache (via spa_vdev_exit());
	 * and then let spa_config_update() initialize the new metaslabs.
	 *
	 * spa_load() checks for added-but-not-initialized vdevs, so that
	 * if we lose power at any point in this sequence, the remaining
	 * steps will be completed the next time we load the pool.
	 */
	(void) spa_vdev_exit(spa, vd, txg, 0);

	mutex_enter(&spa_namespace_lock);
	spa_config_update(spa, SPA_CONFIG_UPDATE_POOL);
	mutex_exit(&spa_namespace_lock);

	return (0);
}

/*
 * Attach a device to a mirror.  The arguments are the path to any device
 * in the mirror, and the nvroot for the new device.  If the path specifies
 * a device that is not mirrored, we automatically insert the mirror vdev.
 *
 * If 'replacing' is specified, the new device is intended to replace the
 * existing device; in this case the two devices are made into their own
 * mirror using the 'replacing' vdev, which is functionally identical to
 * the mirror vdev (it actually reuses all the same ops) but has a few
 * extra rules: you can't attach to it after it's been created, and upon
 * completion of resilvering, the first disk (the one being replaced)
 * is automatically detached.
 */
int
spa_vdev_attach(spa_t *spa, uint64_t guid, nvlist_t *nvroot, int replacing)
{
<<<<<<< HEAD
	uint64_t txg, open_txg;
	ASSERTV(vdev_t *rvd = spa->spa_root_vdev;)
=======
	uint64_t txg, dtl_max_txg;
	vdev_t *rvd = spa->spa_root_vdev;
>>>>>>> 428870ff
	vdev_t *oldvd, *newvd, *newrootvd, *pvd, *tvd;
	vdev_ops_t *pvops;
	char *oldvdpath, *newvdpath;
	int newvd_isspare;
	int error;

	txg = spa_vdev_enter(spa);

	oldvd = spa_lookup_by_guid(spa, guid, B_FALSE);

	if (oldvd == NULL)
		return (spa_vdev_exit(spa, NULL, txg, ENODEV));

	if (!oldvd->vdev_ops->vdev_op_leaf)
		return (spa_vdev_exit(spa, NULL, txg, ENOTSUP));

	pvd = oldvd->vdev_parent;

	if ((error = spa_config_parse(spa, &newrootvd, nvroot, NULL, 0,
	    VDEV_ALLOC_ADD)) != 0)
		return (spa_vdev_exit(spa, NULL, txg, EINVAL));

	if (newrootvd->vdev_children != 1)
		return (spa_vdev_exit(spa, newrootvd, txg, EINVAL));

	newvd = newrootvd->vdev_child[0];

	if (!newvd->vdev_ops->vdev_op_leaf)
		return (spa_vdev_exit(spa, newrootvd, txg, EINVAL));

	if ((error = vdev_create(newrootvd, txg, replacing)) != 0)
		return (spa_vdev_exit(spa, newrootvd, txg, error));

	/*
	 * Spares can't replace logs
	 */
	if (oldvd->vdev_top->vdev_islog && newvd->vdev_isspare)
		return (spa_vdev_exit(spa, newrootvd, txg, ENOTSUP));

	if (!replacing) {
		/*
		 * For attach, the only allowable parent is a mirror or the root
		 * vdev.
		 */
		if (pvd->vdev_ops != &vdev_mirror_ops &&
		    pvd->vdev_ops != &vdev_root_ops)
			return (spa_vdev_exit(spa, newrootvd, txg, ENOTSUP));

		pvops = &vdev_mirror_ops;
	} else {
		/*
		 * Active hot spares can only be replaced by inactive hot
		 * spares.
		 */
		if (pvd->vdev_ops == &vdev_spare_ops &&
		    pvd->vdev_child[1] == oldvd &&
		    !spa_has_spare(spa, newvd->vdev_guid))
			return (spa_vdev_exit(spa, newrootvd, txg, ENOTSUP));

		/*
		 * If the source is a hot spare, and the parent isn't already a
		 * spare, then we want to create a new hot spare.  Otherwise, we
		 * want to create a replacing vdev.  The user is not allowed to
		 * attach to a spared vdev child unless the 'isspare' state is
		 * the same (spare replaces spare, non-spare replaces
		 * non-spare).
		 */
		if (pvd->vdev_ops == &vdev_replacing_ops)
			return (spa_vdev_exit(spa, newrootvd, txg, ENOTSUP));
		else if (pvd->vdev_ops == &vdev_spare_ops &&
		    newvd->vdev_isspare != oldvd->vdev_isspare)
			return (spa_vdev_exit(spa, newrootvd, txg, ENOTSUP));
		else if (pvd->vdev_ops != &vdev_spare_ops &&
		    newvd->vdev_isspare)
			pvops = &vdev_spare_ops;
		else
			pvops = &vdev_replacing_ops;
	}

	/*
	 * Make sure the new device is big enough.
	 */
	if (newvd->vdev_asize < vdev_get_min_asize(oldvd))
		return (spa_vdev_exit(spa, newrootvd, txg, EOVERFLOW));

	/*
	 * The new device cannot have a higher alignment requirement
	 * than the top-level vdev.
	 */
	if (newvd->vdev_ashift > oldvd->vdev_top->vdev_ashift)
		return (spa_vdev_exit(spa, newrootvd, txg, EDOM));

	/*
	 * If this is an in-place replacement, update oldvd's path and devid
	 * to make it distinguishable from newvd, and unopenable from now on.
	 */
	if (strcmp(oldvd->vdev_path, newvd->vdev_path) == 0) {
		spa_strfree(oldvd->vdev_path);
		oldvd->vdev_path = kmem_alloc(strlen(newvd->vdev_path) + 5,
		    KM_SLEEP);
		(void) sprintf(oldvd->vdev_path, "%s/%s",
		    newvd->vdev_path, "old");
		if (oldvd->vdev_devid != NULL) {
			spa_strfree(oldvd->vdev_devid);
			oldvd->vdev_devid = NULL;
		}
	}

	/*
	 * If the parent is not a mirror, or if we're replacing, insert the new
	 * mirror/replacing/spare vdev above oldvd.
	 */
	if (pvd->vdev_ops != pvops)
		pvd = vdev_add_parent(oldvd, pvops);

	ASSERT(pvd->vdev_top->vdev_parent == rvd);
	ASSERT(pvd->vdev_ops == pvops);
	ASSERT(oldvd->vdev_parent == pvd);

	/*
	 * Extract the new device from its root and add it to pvd.
	 */
	vdev_remove_child(newrootvd, newvd);
	newvd->vdev_id = pvd->vdev_children;
	newvd->vdev_crtxg = oldvd->vdev_crtxg;
	vdev_add_child(pvd, newvd);

	tvd = newvd->vdev_top;
	ASSERT(pvd->vdev_top == tvd);
	ASSERT(tvd->vdev_parent == rvd);

	vdev_config_dirty(tvd);

	/*
	 * Set newvd's DTL to [TXG_INITIAL, dtl_max_txg) so that we account
	 * for any dmu_sync-ed blocks.  It will propagate upward when
	 * spa_vdev_exit() calls vdev_dtl_reassess().
	 */
	dtl_max_txg = txg + TXG_CONCURRENT_STATES;

	vdev_dtl_dirty(newvd, DTL_MISSING, TXG_INITIAL,
	    dtl_max_txg - TXG_INITIAL);

	if (newvd->vdev_isspare) {
		spa_spare_activate(newvd);
		spa_event_notify(spa, newvd, ESC_ZFS_VDEV_SPARE);
	}

	oldvdpath = spa_strdup(oldvd->vdev_path);
	newvdpath = spa_strdup(newvd->vdev_path);
	newvd_isspare = newvd->vdev_isspare;

	/*
	 * Mark newvd's DTL dirty in this txg.
	 */
	vdev_dirty(tvd, VDD_DTL, newvd, txg);

	/*
	 * Restart the resilver
	 */
	dsl_resilver_restart(spa->spa_dsl_pool, dtl_max_txg);

	/*
	 * Commit the config
	 */
	(void) spa_vdev_exit(spa, newrootvd, dtl_max_txg, 0);

	spa_history_log_internal(LOG_POOL_VDEV_ATTACH, spa, NULL,
	    "%s vdev=%s %s vdev=%s",
	    replacing && newvd_isspare ? "spare in" :
	    replacing ? "replace" : "attach", newvdpath,
	    replacing ? "for" : "to", oldvdpath);

	spa_strfree(oldvdpath);
	spa_strfree(newvdpath);

	return (0);
}

/*
 * Detach a device from a mirror or replacing vdev.
 * If 'replace_done' is specified, only detach if the parent
 * is a replacing vdev.
 */
int
spa_vdev_detach(spa_t *spa, uint64_t guid, uint64_t pguid, int replace_done)
{
	uint64_t txg;
	int error;
	ASSERTV(vdev_t *rvd = spa->spa_root_vdev;)
	vdev_t *vd, *pvd, *cvd, *tvd;
	boolean_t unspare = B_FALSE;
	uint64_t unspare_guid;
	size_t len;
	char *vdpath;

	txg = spa_vdev_enter(spa);

	vd = spa_lookup_by_guid(spa, guid, B_FALSE);

	if (vd == NULL)
		return (spa_vdev_exit(spa, NULL, txg, ENODEV));

	if (!vd->vdev_ops->vdev_op_leaf)
		return (spa_vdev_exit(spa, NULL, txg, ENOTSUP));

	pvd = vd->vdev_parent;

	/*
	 * If the parent/child relationship is not as expected, don't do it.
	 * Consider M(A,R(B,C)) -- that is, a mirror of A with a replacing
	 * vdev that's replacing B with C.  The user's intent in replacing
	 * is to go from M(A,B) to M(A,C).  If the user decides to cancel
	 * the replace by detaching C, the expected behavior is to end up
	 * M(A,B).  But suppose that right after deciding to detach C,
	 * the replacement of B completes.  We would have M(A,C), and then
	 * ask to detach C, which would leave us with just A -- not what
	 * the user wanted.  To prevent this, we make sure that the
	 * parent/child relationship hasn't changed -- in this example,
	 * that C's parent is still the replacing vdev R.
	 */
	if (pvd->vdev_guid != pguid && pguid != 0)
		return (spa_vdev_exit(spa, NULL, txg, EBUSY));

	/*
	 * If replace_done is specified, only remove this device if it's
	 * the first child of a replacing vdev.  For the 'spare' vdev, either
	 * disk can be removed.
	 */
	if (replace_done) {
		if (pvd->vdev_ops == &vdev_replacing_ops) {
			if (vd->vdev_id != 0)
				return (spa_vdev_exit(spa, NULL, txg, ENOTSUP));
		} else if (pvd->vdev_ops != &vdev_spare_ops) {
			return (spa_vdev_exit(spa, NULL, txg, ENOTSUP));
		}
	}

	ASSERT(pvd->vdev_ops != &vdev_spare_ops ||
	    spa_version(spa) >= SPA_VERSION_SPARES);

	/*
	 * Only mirror, replacing, and spare vdevs support detach.
	 */
	if (pvd->vdev_ops != &vdev_replacing_ops &&
	    pvd->vdev_ops != &vdev_mirror_ops &&
	    pvd->vdev_ops != &vdev_spare_ops)
		return (spa_vdev_exit(spa, NULL, txg, ENOTSUP));

	/*
	 * If this device has the only valid copy of some data,
	 * we cannot safely detach it.
	 */
	if (vdev_dtl_required(vd))
		return (spa_vdev_exit(spa, NULL, txg, EBUSY));

	ASSERT(pvd->vdev_children >= 2);

	/*
	 * If we are detaching the second disk from a replacing vdev, then
	 * check to see if we changed the original vdev's path to have "/old"
	 * at the end in spa_vdev_attach().  If so, undo that change now.
	 */
	if (pvd->vdev_ops == &vdev_replacing_ops && vd->vdev_id == 1 &&
	    pvd->vdev_child[0]->vdev_path != NULL &&
	    pvd->vdev_child[1]->vdev_path != NULL) {
		ASSERT(pvd->vdev_child[1] == vd);
		cvd = pvd->vdev_child[0];
		len = strlen(vd->vdev_path);
		if (strncmp(cvd->vdev_path, vd->vdev_path, len) == 0 &&
		    strcmp(cvd->vdev_path + len, "/old") == 0) {
			spa_strfree(cvd->vdev_path);
			cvd->vdev_path = spa_strdup(vd->vdev_path);
		}
	}

	/*
	 * If we are detaching the original disk from a spare, then it implies
	 * that the spare should become a real disk, and be removed from the
	 * active spare list for the pool.
	 */
	if (pvd->vdev_ops == &vdev_spare_ops &&
	    vd->vdev_id == 0 && pvd->vdev_child[1]->vdev_isspare)
		unspare = B_TRUE;

	/*
	 * Erase the disk labels so the disk can be used for other things.
	 * This must be done after all other error cases are handled,
	 * but before we disembowel vd (so we can still do I/O to it).
	 * But if we can't do it, don't treat the error as fatal --
	 * it may be that the unwritability of the disk is the reason
	 * it's being detached!
	 */
	error = vdev_label_init(vd, 0, VDEV_LABEL_REMOVE);

	/*
	 * Remove vd from its parent and compact the parent's children.
	 */
	vdev_remove_child(pvd, vd);
	vdev_compact_children(pvd);

	/*
	 * Remember one of the remaining children so we can get tvd below.
	 */
	cvd = pvd->vdev_child[0];

	/*
	 * If we need to remove the remaining child from the list of hot spares,
	 * do it now, marking the vdev as no longer a spare in the process.
	 * We must do this before vdev_remove_parent(), because that can
	 * change the GUID if it creates a new toplevel GUID.  For a similar
	 * reason, we must remove the spare now, in the same txg as the detach;
	 * otherwise someone could attach a new sibling, change the GUID, and
	 * the subsequent attempt to spa_vdev_remove(unspare_guid) would fail.
	 */
	if (unspare) {
		ASSERT(cvd->vdev_isspare);
		spa_spare_remove(cvd);
		unspare_guid = cvd->vdev_guid;
		(void) spa_vdev_remove(spa, unspare_guid, B_TRUE);
	}

	/*
	 * If the parent mirror/replacing vdev only has one child,
	 * the parent is no longer needed.  Remove it from the tree.
	 */
	if (pvd->vdev_children == 1)
		vdev_remove_parent(cvd);

	/*
	 * We don't set tvd until now because the parent we just removed
	 * may have been the previous top-level vdev.
	 */
	tvd = cvd->vdev_top;
	ASSERT(tvd->vdev_parent == rvd);

	/*
	 * Reevaluate the parent vdev state.
	 */
	vdev_propagate_state(cvd);

	/*
	 * If the 'autoexpand' property is set on the pool then automatically
	 * try to expand the size of the pool. For example if the device we
	 * just detached was smaller than the others, it may be possible to
	 * add metaslabs (i.e. grow the pool). We need to reopen the vdev
	 * first so that we can obtain the updated sizes of the leaf vdevs.
	 */
	if (spa->spa_autoexpand) {
		vdev_reopen(tvd);
		vdev_expand(tvd, txg);
	}

	vdev_config_dirty(tvd);

	/*
	 * Mark vd's DTL as dirty in this txg.  vdev_dtl_sync() will see that
	 * vd->vdev_detached is set and free vd's DTL object in syncing context.
	 * But first make sure we're not on any *other* txg's DTL list, to
	 * prevent vd from being accessed after it's freed.
	 */
	vdpath = spa_strdup(vd->vdev_path);
	for (int t = 0; t < TXG_SIZE; t++)
		(void) txg_list_remove_this(&tvd->vdev_dtl_list, vd, t);
	vd->vdev_detached = B_TRUE;
	vdev_dirty(tvd, VDD_DTL, vd, txg);

	spa_event_notify(spa, vd, ESC_ZFS_VDEV_REMOVE);

	error = spa_vdev_exit(spa, vd, txg, 0);

	spa_history_log_internal(LOG_POOL_VDEV_DETACH, spa, NULL,
	    "vdev=%s", vdpath);
	spa_strfree(vdpath);

	/*
	 * If this was the removal of the original device in a hot spare vdev,
	 * then we want to go through and remove the device from the hot spare
	 * list of every other pool.
	 */
	if (unspare) {
		spa_t *myspa = spa;
		spa = NULL;
		mutex_enter(&spa_namespace_lock);
		while ((spa = spa_next(spa)) != NULL) {
			if (spa->spa_state != POOL_STATE_ACTIVE)
				continue;
			if (spa == myspa)
				continue;
			spa_open_ref(spa, FTAG);
			mutex_exit(&spa_namespace_lock);
			(void) spa_vdev_remove(spa, unspare_guid,
			    B_TRUE);
			mutex_enter(&spa_namespace_lock);
			spa_close(spa, FTAG);
		}
		mutex_exit(&spa_namespace_lock);
	}

	return (error);
}

/*
 * Split a set of devices from their mirrors, and create a new pool from them.
 */
int
spa_vdev_split_mirror(spa_t *spa, char *newname, nvlist_t *config,
    nvlist_t *props, boolean_t exp)
{
	int error = 0;
	uint64_t txg, *glist;
	spa_t *newspa;
	uint_t c, children, lastlog;
	nvlist_t **child, *nvl, *tmp;
	dmu_tx_t *tx;
	char *altroot = NULL;
	vdev_t *rvd, **vml = NULL;			/* vdev modify list */
	boolean_t activate_slog;

	if (!spa_writeable(spa))
		return (EROFS);

	txg = spa_vdev_enter(spa);

	/* clear the log and flush everything up to now */
	activate_slog = spa_passivate_log(spa);
	(void) spa_vdev_config_exit(spa, NULL, txg, 0, FTAG);
	error = spa_offline_log(spa);
	txg = spa_vdev_config_enter(spa);

	if (activate_slog)
		spa_activate_log(spa);

	if (error != 0)
		return (spa_vdev_exit(spa, NULL, txg, error));

	/* check new spa name before going any further */
	if (spa_lookup(newname) != NULL)
		return (spa_vdev_exit(spa, NULL, txg, EEXIST));

	/*
	 * scan through all the children to ensure they're all mirrors
	 */
	if (nvlist_lookup_nvlist(config, ZPOOL_CONFIG_VDEV_TREE, &nvl) != 0 ||
	    nvlist_lookup_nvlist_array(nvl, ZPOOL_CONFIG_CHILDREN, &child,
	    &children) != 0)
		return (spa_vdev_exit(spa, NULL, txg, EINVAL));

	/* first, check to ensure we've got the right child count */
	rvd = spa->spa_root_vdev;
	lastlog = 0;
	for (c = 0; c < rvd->vdev_children; c++) {
		vdev_t *vd = rvd->vdev_child[c];

		/* don't count the holes & logs as children */
		if (vd->vdev_islog || vd->vdev_ishole) {
			if (lastlog == 0)
				lastlog = c;
			continue;
		}

		lastlog = 0;
	}
	if (children != (lastlog != 0 ? lastlog : rvd->vdev_children))
		return (spa_vdev_exit(spa, NULL, txg, EINVAL));

	/* next, ensure no spare or cache devices are part of the split */
	if (nvlist_lookup_nvlist(nvl, ZPOOL_CONFIG_SPARES, &tmp) == 0 ||
	    nvlist_lookup_nvlist(nvl, ZPOOL_CONFIG_L2CACHE, &tmp) == 0)
		return (spa_vdev_exit(spa, NULL, txg, EINVAL));

	vml = kmem_zalloc(children * sizeof (vdev_t *), KM_SLEEP);
	glist = kmem_zalloc(children * sizeof (uint64_t), KM_SLEEP);

	/* then, loop over each vdev and validate it */
	for (c = 0; c < children; c++) {
		uint64_t is_hole = 0;

		(void) nvlist_lookup_uint64(child[c], ZPOOL_CONFIG_IS_HOLE,
		    &is_hole);

		if (is_hole != 0) {
			if (spa->spa_root_vdev->vdev_child[c]->vdev_ishole ||
			    spa->spa_root_vdev->vdev_child[c]->vdev_islog) {
				continue;
			} else {
				error = EINVAL;
				break;
			}
		}

		/* which disk is going to be split? */
		if (nvlist_lookup_uint64(child[c], ZPOOL_CONFIG_GUID,
		    &glist[c]) != 0) {
			error = EINVAL;
			break;
		}

		/* look it up in the spa */
		vml[c] = spa_lookup_by_guid(spa, glist[c], B_FALSE);
		if (vml[c] == NULL) {
			error = ENODEV;
			break;
		}

		/* make sure there's nothing stopping the split */
		if (vml[c]->vdev_parent->vdev_ops != &vdev_mirror_ops ||
		    vml[c]->vdev_islog ||
		    vml[c]->vdev_ishole ||
		    vml[c]->vdev_isspare ||
		    vml[c]->vdev_isl2cache ||
		    !vdev_writeable(vml[c]) ||
		    vml[c]->vdev_children != 0 ||
		    vml[c]->vdev_state != VDEV_STATE_HEALTHY ||
		    c != spa->spa_root_vdev->vdev_child[c]->vdev_id) {
			error = EINVAL;
			break;
		}

		if (vdev_dtl_required(vml[c])) {
			error = EBUSY;
			break;
		}

		/* we need certain info from the top level */
		VERIFY(nvlist_add_uint64(child[c], ZPOOL_CONFIG_METASLAB_ARRAY,
		    vml[c]->vdev_top->vdev_ms_array) == 0);
		VERIFY(nvlist_add_uint64(child[c], ZPOOL_CONFIG_METASLAB_SHIFT,
		    vml[c]->vdev_top->vdev_ms_shift) == 0);
		VERIFY(nvlist_add_uint64(child[c], ZPOOL_CONFIG_ASIZE,
		    vml[c]->vdev_top->vdev_asize) == 0);
		VERIFY(nvlist_add_uint64(child[c], ZPOOL_CONFIG_ASHIFT,
		    vml[c]->vdev_top->vdev_ashift) == 0);
	}

	if (error != 0) {
		kmem_free(vml, children * sizeof (vdev_t *));
		kmem_free(glist, children * sizeof (uint64_t));
		return (spa_vdev_exit(spa, NULL, txg, error));
	}

	/* stop writers from using the disks */
	for (c = 0; c < children; c++) {
		if (vml[c] != NULL)
			vml[c]->vdev_offline = B_TRUE;
	}
	vdev_reopen(spa->spa_root_vdev);

	/*
	 * Temporarily record the splitting vdevs in the spa config.  This
	 * will disappear once the config is regenerated.
	 */
	VERIFY(nvlist_alloc(&nvl, NV_UNIQUE_NAME, KM_SLEEP) == 0);
	VERIFY(nvlist_add_uint64_array(nvl, ZPOOL_CONFIG_SPLIT_LIST,
	    glist, children) == 0);
	kmem_free(glist, children * sizeof (uint64_t));

	mutex_enter(&spa->spa_props_lock);
	VERIFY(nvlist_add_nvlist(spa->spa_config, ZPOOL_CONFIG_SPLIT,
	    nvl) == 0);
	mutex_exit(&spa->spa_props_lock);
	spa->spa_config_splitting = nvl;
	vdev_config_dirty(spa->spa_root_vdev);

	/* configure and create the new pool */
	VERIFY(nvlist_add_string(config, ZPOOL_CONFIG_POOL_NAME, newname) == 0);
	VERIFY(nvlist_add_uint64(config, ZPOOL_CONFIG_POOL_STATE,
	    exp ? POOL_STATE_EXPORTED : POOL_STATE_ACTIVE) == 0);
	VERIFY(nvlist_add_uint64(config, ZPOOL_CONFIG_VERSION,
	    spa_version(spa)) == 0);
	VERIFY(nvlist_add_uint64(config, ZPOOL_CONFIG_POOL_TXG,
	    spa->spa_config_txg) == 0);
	VERIFY(nvlist_add_uint64(config, ZPOOL_CONFIG_POOL_GUID,
	    spa_generate_guid(NULL)) == 0);
	(void) nvlist_lookup_string(props,
	    zpool_prop_to_name(ZPOOL_PROP_ALTROOT), &altroot);

	/* add the new pool to the namespace */
	newspa = spa_add(newname, config, altroot);
	newspa->spa_config_txg = spa->spa_config_txg;
	spa_set_log_state(newspa, SPA_LOG_CLEAR);

	/* release the spa config lock, retaining the namespace lock */
	spa_vdev_config_exit(spa, NULL, txg, 0, FTAG);

	if (zio_injection_enabled)
		zio_handle_panic_injection(spa, FTAG, 1);

	spa_activate(newspa, spa_mode_global);
	spa_async_suspend(newspa);

	/* create the new pool from the disks of the original pool */
	error = spa_load(newspa, SPA_LOAD_IMPORT, SPA_IMPORT_ASSEMBLE, B_TRUE);
	if (error)
		goto out;

	/* if that worked, generate a real config for the new pool */
	if (newspa->spa_root_vdev != NULL) {
		VERIFY(nvlist_alloc(&newspa->spa_config_splitting,
		    NV_UNIQUE_NAME, KM_SLEEP) == 0);
		VERIFY(nvlist_add_uint64(newspa->spa_config_splitting,
		    ZPOOL_CONFIG_SPLIT_GUID, spa_guid(spa)) == 0);
		spa_config_set(newspa, spa_config_generate(newspa, NULL, -1ULL,
		    B_TRUE));
	}

	/* set the props */
	if (props != NULL) {
		spa_configfile_set(newspa, props, B_FALSE);
		error = spa_prop_set(newspa, props);
		if (error)
			goto out;
	}

	/* flush everything */
	txg = spa_vdev_config_enter(newspa);
	vdev_config_dirty(newspa->spa_root_vdev);
	(void) spa_vdev_config_exit(newspa, NULL, txg, 0, FTAG);

	if (zio_injection_enabled)
		zio_handle_panic_injection(spa, FTAG, 2);

	spa_async_resume(newspa);

	/* finally, update the original pool's config */
	txg = spa_vdev_config_enter(spa);
	tx = dmu_tx_create_dd(spa_get_dsl(spa)->dp_mos_dir);
	error = dmu_tx_assign(tx, TXG_WAIT);
	if (error != 0)
		dmu_tx_abort(tx);
	for (c = 0; c < children; c++) {
		if (vml[c] != NULL) {
			vdev_split(vml[c]);
			if (error == 0)
				spa_history_log_internal(LOG_POOL_VDEV_DETACH,
				    spa, tx, "vdev=%s",
				    vml[c]->vdev_path);
			vdev_free(vml[c]);
		}
	}
	vdev_config_dirty(spa->spa_root_vdev);
	spa->spa_config_splitting = NULL;
	nvlist_free(nvl);
	if (error == 0)
		dmu_tx_commit(tx);
	(void) spa_vdev_exit(spa, NULL, txg, 0);

	if (zio_injection_enabled)
		zio_handle_panic_injection(spa, FTAG, 3);

	/* split is complete; log a history record */
	spa_history_log_internal(LOG_POOL_SPLIT, newspa, NULL,
	    "split new pool %s from pool %s", newname, spa_name(spa));

	kmem_free(vml, children * sizeof (vdev_t *));

	/* if we're not going to mount the filesystems in userland, export */
	if (exp)
		error = spa_export_common(newname, POOL_STATE_EXPORTED, NULL,
		    B_FALSE, B_FALSE);

	return (error);

out:
	spa_unload(newspa);
	spa_deactivate(newspa);
	spa_remove(newspa);

	txg = spa_vdev_config_enter(spa);

	/* re-online all offlined disks */
	for (c = 0; c < children; c++) {
		if (vml[c] != NULL)
			vml[c]->vdev_offline = B_FALSE;
	}
	vdev_reopen(spa->spa_root_vdev);

	nvlist_free(spa->spa_config_splitting);
	spa->spa_config_splitting = NULL;
	(void) spa_vdev_exit(spa, NULL, txg, error);

	kmem_free(vml, children * sizeof (vdev_t *));
	return (error);
}

static nvlist_t *
spa_nvlist_lookup_by_guid(nvlist_t **nvpp, int count, uint64_t target_guid)
{
	for (int i = 0; i < count; i++) {
		uint64_t guid;

		VERIFY(nvlist_lookup_uint64(nvpp[i], ZPOOL_CONFIG_GUID,
		    &guid) == 0);

		if (guid == target_guid)
			return (nvpp[i]);
	}

	return (NULL);
}

static void
spa_vdev_remove_aux(nvlist_t *config, char *name, nvlist_t **dev, int count,
	nvlist_t *dev_to_remove)
{
	nvlist_t **newdev = NULL;

	if (count > 1)
		newdev = kmem_alloc((count - 1) * sizeof (void *), KM_SLEEP);

	for (int i = 0, j = 0; i < count; i++) {
		if (dev[i] == dev_to_remove)
			continue;
		VERIFY(nvlist_dup(dev[i], &newdev[j++], KM_SLEEP) == 0);
	}

	VERIFY(nvlist_remove(config, name, DATA_TYPE_NVLIST_ARRAY) == 0);
	VERIFY(nvlist_add_nvlist_array(config, name, newdev, count - 1) == 0);

	for (int i = 0; i < count - 1; i++)
		nvlist_free(newdev[i]);

	if (count > 1)
		kmem_free(newdev, (count - 1) * sizeof (void *));
}

/*
 * Evacuate the device.
 */
static int
spa_vdev_remove_evacuate(spa_t *spa, vdev_t *vd)
{
	uint64_t txg;
	int error = 0;

	ASSERT(MUTEX_HELD(&spa_namespace_lock));
	ASSERT(spa_config_held(spa, SCL_ALL, RW_WRITER) == 0);
	ASSERT(vd == vd->vdev_top);

	/*
	 * Evacuate the device.  We don't hold the config lock as writer
	 * since we need to do I/O but we do keep the
	 * spa_namespace_lock held.  Once this completes the device
	 * should no longer have any blocks allocated on it.
	 */
	if (vd->vdev_islog) {
		if (vd->vdev_stat.vs_alloc != 0)
			error = spa_offline_log(spa);
	} else {
		error = ENOTSUP;
	}

	if (error)
		return (error);

	/*
	 * The evacuation succeeded.  Remove any remaining MOS metadata
	 * associated with this vdev, and wait for these changes to sync.
	 */
	ASSERT3U(vd->vdev_stat.vs_alloc, ==, 0);
	txg = spa_vdev_config_enter(spa);
	vd->vdev_removing = B_TRUE;
	vdev_dirty(vd, 0, NULL, txg);
	vdev_config_dirty(vd);
	spa_vdev_config_exit(spa, NULL, txg, 0, FTAG);

	return (0);
}

/*
 * Complete the removal by cleaning up the namespace.
 */
static void
spa_vdev_remove_from_namespace(spa_t *spa, vdev_t *vd)
{
	vdev_t *rvd = spa->spa_root_vdev;
	uint64_t id = vd->vdev_id;
	boolean_t last_vdev = (id == (rvd->vdev_children - 1));

	ASSERT(MUTEX_HELD(&spa_namespace_lock));
	ASSERT(spa_config_held(spa, SCL_ALL, RW_WRITER) == SCL_ALL);
	ASSERT(vd == vd->vdev_top);

	/*
	 * Only remove any devices which are empty.
	 */
	if (vd->vdev_stat.vs_alloc != 0)
		return;

	(void) vdev_label_init(vd, 0, VDEV_LABEL_REMOVE);

	if (list_link_active(&vd->vdev_state_dirty_node))
		vdev_state_clean(vd);
	if (list_link_active(&vd->vdev_config_dirty_node))
		vdev_config_clean(vd);

	vdev_free(vd);

	if (last_vdev) {
		vdev_compact_children(rvd);
	} else {
		vd = vdev_alloc_common(spa, id, 0, &vdev_hole_ops);
		vdev_add_child(rvd, vd);
	}
	vdev_config_dirty(rvd);

	/*
	 * Reassess the health of our root vdev.
	 */
	vdev_reopen(rvd);
}

/*
 * Remove a device from the pool -
 *
 * Removing a device from the vdev namespace requires several steps
 * and can take a significant amount of time.  As a result we use
 * the spa_vdev_config_[enter/exit] functions which allow us to
 * grab and release the spa_config_lock while still holding the namespace
 * lock.  During each step the configuration is synced out.
 */

/*
 * Remove a device from the pool.  Currently, this supports removing only hot
 * spares, slogs, and level 2 ARC devices.
 */
int
spa_vdev_remove(spa_t *spa, uint64_t guid, boolean_t unspare)
{
	vdev_t *vd;
	metaslab_group_t *mg;
	nvlist_t **spares, **l2cache, *nv;
	uint64_t txg = 0;
	uint_t nspares, nl2cache;
	int error = 0;
	boolean_t locked = MUTEX_HELD(&spa_namespace_lock);

	if (!locked)
		txg = spa_vdev_enter(spa);

	vd = spa_lookup_by_guid(spa, guid, B_FALSE);

	if (spa->spa_spares.sav_vdevs != NULL &&
	    nvlist_lookup_nvlist_array(spa->spa_spares.sav_config,
	    ZPOOL_CONFIG_SPARES, &spares, &nspares) == 0 &&
	    (nv = spa_nvlist_lookup_by_guid(spares, nspares, guid)) != NULL) {
		/*
		 * Only remove the hot spare if it's not currently in use
		 * in this pool.
		 */
		if (vd == NULL || unspare) {
			spa_vdev_remove_aux(spa->spa_spares.sav_config,
			    ZPOOL_CONFIG_SPARES, spares, nspares, nv);
			spa_load_spares(spa);
			spa->spa_spares.sav_sync = B_TRUE;
		} else {
			error = EBUSY;
		}
	} else if (spa->spa_l2cache.sav_vdevs != NULL &&
	    nvlist_lookup_nvlist_array(spa->spa_l2cache.sav_config,
	    ZPOOL_CONFIG_L2CACHE, &l2cache, &nl2cache) == 0 &&
	    (nv = spa_nvlist_lookup_by_guid(l2cache, nl2cache, guid)) != NULL) {
		/*
		 * Cache devices can always be removed.
		 */
		spa_vdev_remove_aux(spa->spa_l2cache.sav_config,
		    ZPOOL_CONFIG_L2CACHE, l2cache, nl2cache, nv);
		spa_load_l2cache(spa);
		spa->spa_l2cache.sav_sync = B_TRUE;
	} else if (vd != NULL && vd->vdev_islog) {
		ASSERT(!locked);
		ASSERT(vd == vd->vdev_top);

		/*
		 * XXX - Once we have bp-rewrite this should
		 * become the common case.
		 */

		mg = vd->vdev_mg;

		/*
		 * Stop allocating from this vdev.
		 */
		metaslab_group_passivate(mg);

		/*
		 * Wait for the youngest allocations and frees to sync,
		 * and then wait for the deferral of those frees to finish.
		 */
		spa_vdev_config_exit(spa, NULL,
		    txg + TXG_CONCURRENT_STATES + TXG_DEFER_SIZE, 0, FTAG);

		/*
		 * Attempt to evacuate the vdev.
		 */
		error = spa_vdev_remove_evacuate(spa, vd);

		txg = spa_vdev_config_enter(spa);

		/*
		 * If we couldn't evacuate the vdev, unwind.
		 */
		if (error) {
			metaslab_group_activate(mg);
			return (spa_vdev_exit(spa, NULL, txg, error));
		}

		/*
		 * Clean up the vdev namespace.
		 */
		spa_vdev_remove_from_namespace(spa, vd);

	} else if (vd != NULL) {
		/*
		 * Normal vdevs cannot be removed (yet).
		 */
		error = ENOTSUP;
	} else {
		/*
		 * There is no vdev of any kind with the specified guid.
		 */
		error = ENOENT;
	}

	if (!locked)
		return (spa_vdev_exit(spa, NULL, txg, error));

	return (error);
}

/*
 * Find any device that's done replacing, or a vdev marked 'unspare' that's
 * current spared, so we can detach it.
 */
static vdev_t *
spa_vdev_resilver_done_hunt(vdev_t *vd)
{
	vdev_t *newvd, *oldvd;

	for (int c = 0; c < vd->vdev_children; c++) {
		oldvd = spa_vdev_resilver_done_hunt(vd->vdev_child[c]);
		if (oldvd != NULL)
			return (oldvd);
	}

	/*
	 * Check for a completed replacement.
	 */
	if (vd->vdev_ops == &vdev_replacing_ops && vd->vdev_children == 2) {
		oldvd = vd->vdev_child[0];
		newvd = vd->vdev_child[1];

		if (vdev_dtl_empty(newvd, DTL_MISSING) &&
		    vdev_dtl_empty(newvd, DTL_OUTAGE) &&
		    !vdev_dtl_required(oldvd))
			return (oldvd);
	}

	/*
	 * Check for a completed resilver with the 'unspare' flag set.
	 */
	if (vd->vdev_ops == &vdev_spare_ops && vd->vdev_children == 2) {
		newvd = vd->vdev_child[0];
		oldvd = vd->vdev_child[1];

		if (newvd->vdev_unspare &&
		    vdev_dtl_empty(newvd, DTL_MISSING) &&
		    vdev_dtl_empty(newvd, DTL_OUTAGE) &&
		    !vdev_dtl_required(oldvd)) {
			newvd->vdev_unspare = 0;
			return (oldvd);
		}
	}

	return (NULL);
}

static void
spa_vdev_resilver_done(spa_t *spa)
{
	vdev_t *vd, *pvd, *ppvd;
	uint64_t guid, sguid, pguid, ppguid;

	spa_config_enter(spa, SCL_ALL, FTAG, RW_WRITER);

	while ((vd = spa_vdev_resilver_done_hunt(spa->spa_root_vdev)) != NULL) {
		pvd = vd->vdev_parent;
		ppvd = pvd->vdev_parent;
		guid = vd->vdev_guid;
		pguid = pvd->vdev_guid;
		ppguid = ppvd->vdev_guid;
		sguid = 0;
		/*
		 * If we have just finished replacing a hot spared device, then
		 * we need to detach the parent's first child (the original hot
		 * spare) as well.
		 */
		if (ppvd->vdev_ops == &vdev_spare_ops && pvd->vdev_id == 0) {
			ASSERT(pvd->vdev_ops == &vdev_replacing_ops);
			ASSERT(ppvd->vdev_children == 2);
			sguid = ppvd->vdev_child[1]->vdev_guid;
		}
		spa_config_exit(spa, SCL_ALL, FTAG);
		if (spa_vdev_detach(spa, guid, pguid, B_TRUE) != 0)
			return;
		if (sguid && spa_vdev_detach(spa, sguid, ppguid, B_TRUE) != 0)
			return;
		spa_config_enter(spa, SCL_ALL, FTAG, RW_WRITER);
	}

	spa_config_exit(spa, SCL_ALL, FTAG);
}

/*
 * Update the stored path or FRU for this vdev.
 */
int
spa_vdev_set_common(spa_t *spa, uint64_t guid, const char *value,
    boolean_t ispath)
{
	vdev_t *vd;
	boolean_t sync = B_FALSE;

	spa_vdev_state_enter(spa, SCL_ALL);

	if ((vd = spa_lookup_by_guid(spa, guid, B_TRUE)) == NULL)
		return (spa_vdev_state_exit(spa, NULL, ENOENT));

	if (!vd->vdev_ops->vdev_op_leaf)
		return (spa_vdev_state_exit(spa, NULL, ENOTSUP));

	if (ispath) {
		if (strcmp(value, vd->vdev_path) != 0) {
			spa_strfree(vd->vdev_path);
			vd->vdev_path = spa_strdup(value);
			sync = B_TRUE;
		}
	} else {
		if (vd->vdev_fru == NULL) {
			vd->vdev_fru = spa_strdup(value);
			sync = B_TRUE;
		} else if (strcmp(value, vd->vdev_fru) != 0) {
			spa_strfree(vd->vdev_fru);
			vd->vdev_fru = spa_strdup(value);
			sync = B_TRUE;
		}
	}

	return (spa_vdev_state_exit(spa, sync ? vd : NULL, 0));
}

int
spa_vdev_setpath(spa_t *spa, uint64_t guid, const char *newpath)
{
	return (spa_vdev_set_common(spa, guid, newpath, B_TRUE));
}

int
spa_vdev_setfru(spa_t *spa, uint64_t guid, const char *newfru)
{
	return (spa_vdev_set_common(spa, guid, newfru, B_FALSE));
}

/*
 * ==========================================================================
 * SPA Scanning
 * ==========================================================================
 */

int
spa_scan_stop(spa_t *spa)
{
	ASSERT(spa_config_held(spa, SCL_ALL, RW_WRITER) == 0);
	if (dsl_scan_resilvering(spa->spa_dsl_pool))
		return (EBUSY);
	return (dsl_scan_cancel(spa->spa_dsl_pool));
}

int
spa_scan(spa_t *spa, pool_scan_func_t func)
{
	ASSERT(spa_config_held(spa, SCL_ALL, RW_WRITER) == 0);

	if (func >= POOL_SCAN_FUNCS || func == POOL_SCAN_NONE)
		return (ENOTSUP);

	/*
	 * If a resilver was requested, but there is no DTL on a
	 * writeable leaf device, we have nothing to do.
	 */
	if (func == POOL_SCAN_RESILVER &&
	    !vdev_resilver_needed(spa->spa_root_vdev, NULL, NULL)) {
		spa_async_request(spa, SPA_ASYNC_RESILVER_DONE);
		return (0);
	}

	return (dsl_scan(spa->spa_dsl_pool, func));
}

/*
 * ==========================================================================
 * SPA async task processing
 * ==========================================================================
 */

static void
spa_async_remove(spa_t *spa, vdev_t *vd)
{
	if (vd->vdev_remove_wanted) {
		vd->vdev_remove_wanted = B_FALSE;
		vd->vdev_delayed_close = B_FALSE;
		vdev_set_state(vd, B_FALSE, VDEV_STATE_REMOVED, VDEV_AUX_NONE);

		/*
		 * We want to clear the stats, but we don't want to do a full
		 * vdev_clear() as that will cause us to throw away
		 * degraded/faulted state as well as attempt to reopen the
		 * device, all of which is a waste.
		 */
		vd->vdev_stat.vs_read_errors = 0;
		vd->vdev_stat.vs_write_errors = 0;
		vd->vdev_stat.vs_checksum_errors = 0;

		vdev_state_dirty(vd->vdev_top);
	}

	for (int c = 0; c < vd->vdev_children; c++)
		spa_async_remove(spa, vd->vdev_child[c]);
}

static void
spa_async_probe(spa_t *spa, vdev_t *vd)
{
	if (vd->vdev_probe_wanted) {
		vd->vdev_probe_wanted = B_FALSE;
		vdev_reopen(vd);	/* vdev_open() does the actual probe */
	}

	for (int c = 0; c < vd->vdev_children; c++)
		spa_async_probe(spa, vd->vdev_child[c]);
}

static void
spa_async_autoexpand(spa_t *spa, vdev_t *vd)
{
	sysevent_id_t eid;
	nvlist_t *attr;
	char *physpath;

	if (!spa->spa_autoexpand)
		return;

	for (int c = 0; c < vd->vdev_children; c++) {
		vdev_t *cvd = vd->vdev_child[c];
		spa_async_autoexpand(spa, cvd);
	}

	if (!vd->vdev_ops->vdev_op_leaf || vd->vdev_physpath == NULL)
		return;

	physpath = kmem_zalloc(MAXPATHLEN, KM_SLEEP);
	(void) snprintf(physpath, MAXPATHLEN, "/devices%s", vd->vdev_physpath);

	VERIFY(nvlist_alloc(&attr, NV_UNIQUE_NAME, KM_SLEEP) == 0);
	VERIFY(nvlist_add_string(attr, DEV_PHYS_PATH, physpath) == 0);

	(void) ddi_log_sysevent(zfs_dip, SUNW_VENDOR, EC_DEV_STATUS,
	    ESC_DEV_DLE, attr, &eid, DDI_SLEEP);

	nvlist_free(attr);
	kmem_free(physpath, MAXPATHLEN);
}

static void
spa_async_thread(spa_t *spa)
{
	int tasks;

	ASSERT(spa->spa_sync_on);

	mutex_enter(&spa->spa_async_lock);
	tasks = spa->spa_async_tasks;
	spa->spa_async_tasks = 0;
	mutex_exit(&spa->spa_async_lock);

	/*
	 * See if the config needs to be updated.
	 */
	if (tasks & SPA_ASYNC_CONFIG_UPDATE) {
		uint64_t old_space, new_space;

		mutex_enter(&spa_namespace_lock);
		old_space = metaslab_class_get_space(spa_normal_class(spa));
		spa_config_update(spa, SPA_CONFIG_UPDATE_POOL);
		new_space = metaslab_class_get_space(spa_normal_class(spa));
		mutex_exit(&spa_namespace_lock);

		/*
		 * If the pool grew as a result of the config update,
		 * then log an internal history event.
		 */
		if (new_space != old_space) {
			spa_history_log_internal(LOG_POOL_VDEV_ONLINE,
			    spa, NULL,
			    "pool '%s' size: %llu(+%llu)",
			    spa_name(spa), new_space, new_space - old_space);
		}
	}

	/*
	 * See if any devices need to be marked REMOVED.
	 */
	if (tasks & SPA_ASYNC_REMOVE) {
		spa_vdev_state_enter(spa, SCL_NONE);
		spa_async_remove(spa, spa->spa_root_vdev);
		for (int i = 0; i < spa->spa_l2cache.sav_count; i++)
			spa_async_remove(spa, spa->spa_l2cache.sav_vdevs[i]);
		for (int i = 0; i < spa->spa_spares.sav_count; i++)
			spa_async_remove(spa, spa->spa_spares.sav_vdevs[i]);
		(void) spa_vdev_state_exit(spa, NULL, 0);
	}

	if ((tasks & SPA_ASYNC_AUTOEXPAND) && !spa_suspended(spa)) {
		spa_config_enter(spa, SCL_CONFIG, FTAG, RW_READER);
		spa_async_autoexpand(spa, spa->spa_root_vdev);
		spa_config_exit(spa, SCL_CONFIG, FTAG);
	}

	/*
	 * See if any devices need to be probed.
	 */
	if (tasks & SPA_ASYNC_PROBE) {
		spa_vdev_state_enter(spa, SCL_NONE);
		spa_async_probe(spa, spa->spa_root_vdev);
		(void) spa_vdev_state_exit(spa, NULL, 0);
	}

	/*
	 * If any devices are done replacing, detach them.
	 */
	if (tasks & SPA_ASYNC_RESILVER_DONE)
		spa_vdev_resilver_done(spa);

	/*
	 * Kick off a resilver.
	 */
	if (tasks & SPA_ASYNC_RESILVER)
		dsl_resilver_restart(spa->spa_dsl_pool, 0);

	/*
	 * Let the world know that we're done.
	 */
	mutex_enter(&spa->spa_async_lock);
	spa->spa_async_thread = NULL;
	cv_broadcast(&spa->spa_async_cv);
	mutex_exit(&spa->spa_async_lock);
	thread_exit();
}

void
spa_async_suspend(spa_t *spa)
{
	mutex_enter(&spa->spa_async_lock);
	spa->spa_async_suspended++;
	while (spa->spa_async_thread != NULL)
		cv_wait(&spa->spa_async_cv, &spa->spa_async_lock);
	mutex_exit(&spa->spa_async_lock);
}

void
spa_async_resume(spa_t *spa)
{
	mutex_enter(&spa->spa_async_lock);
	ASSERT(spa->spa_async_suspended != 0);
	spa->spa_async_suspended--;
	mutex_exit(&spa->spa_async_lock);
}

static void
spa_async_dispatch(spa_t *spa)
{
	mutex_enter(&spa->spa_async_lock);
	if (spa->spa_async_tasks && !spa->spa_async_suspended &&
	    spa->spa_async_thread == NULL &&
	    rootdir != NULL && !vn_is_readonly(rootdir))
		spa->spa_async_thread = thread_create(NULL, 0,
		    spa_async_thread, spa, 0, &p0, TS_RUN, maxclsyspri);
	mutex_exit(&spa->spa_async_lock);
}

void
spa_async_request(spa_t *spa, int task)
{
	zfs_dbgmsg("spa=%s async request task=%u", spa->spa_name, task);
	mutex_enter(&spa->spa_async_lock);
	spa->spa_async_tasks |= task;
	mutex_exit(&spa->spa_async_lock);
}

/*
 * ==========================================================================
 * SPA syncing routines
 * ==========================================================================
 */

static int
bpobj_enqueue_cb(void *arg, const blkptr_t *bp, dmu_tx_t *tx)
{
	bpobj_t *bpo = arg;
	bpobj_enqueue(bpo, bp, tx);
	return (0);
}

static int
spa_free_sync_cb(void *arg, const blkptr_t *bp, dmu_tx_t *tx)
{
	zio_t *zio = arg;

	zio_nowait(zio_free_sync(zio, zio->io_spa, dmu_tx_get_txg(tx), bp,
	    zio->io_flags));
	return (0);
}

static void
spa_sync_nvlist(spa_t *spa, uint64_t obj, nvlist_t *nv, dmu_tx_t *tx)
{
	char *packed = NULL;
	size_t bufsize;
	size_t nvsize = 0;
	dmu_buf_t *db;

	VERIFY(nvlist_size(nv, &nvsize, NV_ENCODE_XDR) == 0);

	/*
	 * Write full (SPA_CONFIG_BLOCKSIZE) blocks of configuration
	 * information.  This avoids the dbuf_will_dirty() path and
	 * saves us a pre-read to get data we don't actually care about.
	 */
	bufsize = P2ROUNDUP(nvsize, SPA_CONFIG_BLOCKSIZE);
	packed = kmem_alloc(bufsize, KM_SLEEP);

	VERIFY(nvlist_pack(nv, &packed, &nvsize, NV_ENCODE_XDR,
	    KM_SLEEP) == 0);
	bzero(packed + nvsize, bufsize - nvsize);

	dmu_write(spa->spa_meta_objset, obj, 0, bufsize, packed, tx);

	kmem_free(packed, bufsize);

	VERIFY(0 == dmu_bonus_hold(spa->spa_meta_objset, obj, FTAG, &db));
	dmu_buf_will_dirty(db, tx);
	*(uint64_t *)db->db_data = nvsize;
	dmu_buf_rele(db, FTAG);
}

static void
spa_sync_aux_dev(spa_t *spa, spa_aux_vdev_t *sav, dmu_tx_t *tx,
    const char *config, const char *entry)
{
	nvlist_t *nvroot;
	nvlist_t **list;
	int i;

	if (!sav->sav_sync)
		return;

	/*
	 * Update the MOS nvlist describing the list of available devices.
	 * spa_validate_aux() will have already made sure this nvlist is
	 * valid and the vdevs are labeled appropriately.
	 */
	if (sav->sav_object == 0) {
		sav->sav_object = dmu_object_alloc(spa->spa_meta_objset,
		    DMU_OT_PACKED_NVLIST, 1 << 14, DMU_OT_PACKED_NVLIST_SIZE,
		    sizeof (uint64_t), tx);
		VERIFY(zap_update(spa->spa_meta_objset,
		    DMU_POOL_DIRECTORY_OBJECT, entry, sizeof (uint64_t), 1,
		    &sav->sav_object, tx) == 0);
	}

	VERIFY(nvlist_alloc(&nvroot, NV_UNIQUE_NAME, KM_SLEEP) == 0);
	if (sav->sav_count == 0) {
		VERIFY(nvlist_add_nvlist_array(nvroot, config, NULL, 0) == 0);
	} else {
		list = kmem_alloc(sav->sav_count * sizeof (void *), KM_SLEEP);
		for (i = 0; i < sav->sav_count; i++)
			list[i] = vdev_config_generate(spa, sav->sav_vdevs[i],
			    B_FALSE, VDEV_CONFIG_L2CACHE);
		VERIFY(nvlist_add_nvlist_array(nvroot, config, list,
		    sav->sav_count) == 0);
		for (i = 0; i < sav->sav_count; i++)
			nvlist_free(list[i]);
		kmem_free(list, sav->sav_count * sizeof (void *));
	}

	spa_sync_nvlist(spa, sav->sav_object, nvroot, tx);
	nvlist_free(nvroot);

	sav->sav_sync = B_FALSE;
}

static void
spa_sync_config_object(spa_t *spa, dmu_tx_t *tx)
{
	nvlist_t *config;

	if (list_is_empty(&spa->spa_config_dirty_list))
		return;

	spa_config_enter(spa, SCL_STATE, FTAG, RW_READER);

	config = spa_config_generate(spa, spa->spa_root_vdev,
	    dmu_tx_get_txg(tx), B_FALSE);

	spa_config_exit(spa, SCL_STATE, FTAG);

	if (spa->spa_config_syncing)
		nvlist_free(spa->spa_config_syncing);
	spa->spa_config_syncing = config;

	spa_sync_nvlist(spa, spa->spa_config_object, config, tx);
}

/*
 * Set zpool properties.
 */
static void
spa_sync_props(void *arg1, void *arg2, dmu_tx_t *tx)
{
	spa_t *spa = arg1;
	objset_t *mos = spa->spa_meta_objset;
	nvlist_t *nvp = arg2;
	nvpair_t *elem;
	uint64_t intval;
	char *strval;
	zpool_prop_t prop;
	const char *propname;
	zprop_type_t proptype;

	mutex_enter(&spa->spa_props_lock);

	elem = NULL;
	while ((elem = nvlist_next_nvpair(nvp, elem))) {
		switch (prop = zpool_name_to_prop(nvpair_name(elem))) {
		case ZPOOL_PROP_VERSION:
			/*
			 * Only set version for non-zpool-creation cases
			 * (set/import). spa_create() needs special care
			 * for version setting.
			 */
			if (tx->tx_txg != TXG_INITIAL) {
				VERIFY(nvpair_value_uint64(elem,
				    &intval) == 0);
				ASSERT(intval <= SPA_VERSION);
				ASSERT(intval >= spa_version(spa));
				spa->spa_uberblock.ub_version = intval;
				vdev_config_dirty(spa->spa_root_vdev);
			}
			break;

		case ZPOOL_PROP_ALTROOT:
			/*
			 * 'altroot' is a non-persistent property. It should
			 * have been set temporarily at creation or import time.
			 */
			ASSERT(spa->spa_root != NULL);
			break;

		case ZPOOL_PROP_CACHEFILE:
			/*
			 * 'cachefile' is also a non-persisitent property.
			 */
			break;
		default:
			/*
			 * Set pool property values in the poolprops mos object.
			 */
			if (spa->spa_pool_props_object == 0) {
				VERIFY((spa->spa_pool_props_object =
				    zap_create(mos, DMU_OT_POOL_PROPS,
				    DMU_OT_NONE, 0, tx)) > 0);

				VERIFY(zap_update(mos,
				    DMU_POOL_DIRECTORY_OBJECT, DMU_POOL_PROPS,
				    8, 1, &spa->spa_pool_props_object, tx)
				    == 0);
			}

			/* normalize the property name */
			propname = zpool_prop_to_name(prop);
			proptype = zpool_prop_get_type(prop);

			if (nvpair_type(elem) == DATA_TYPE_STRING) {
				ASSERT(proptype == PROP_TYPE_STRING);
				VERIFY(nvpair_value_string(elem, &strval) == 0);
				VERIFY(zap_update(mos,
				    spa->spa_pool_props_object, propname,
				    1, strlen(strval) + 1, strval, tx) == 0);

			} else if (nvpair_type(elem) == DATA_TYPE_UINT64) {
				VERIFY(nvpair_value_uint64(elem, &intval) == 0);

				if (proptype == PROP_TYPE_INDEX) {
					const char *unused;
					VERIFY(zpool_prop_index_to_string(
					    prop, intval, &unused) == 0);
				}
				VERIFY(zap_update(mos,
				    spa->spa_pool_props_object, propname,
				    8, 1, &intval, tx) == 0);
			} else {
				ASSERT(0); /* not allowed */
			}

			switch (prop) {
			case ZPOOL_PROP_DELEGATION:
				spa->spa_delegation = intval;
				break;
			case ZPOOL_PROP_BOOTFS:
				spa->spa_bootfs = intval;
				break;
			case ZPOOL_PROP_FAILUREMODE:
				spa->spa_failmode = intval;
				break;
			case ZPOOL_PROP_AUTOEXPAND:
				spa->spa_autoexpand = intval;
				if (tx->tx_txg != TXG_INITIAL)
					spa_async_request(spa,
					    SPA_ASYNC_AUTOEXPAND);
				break;
			case ZPOOL_PROP_DEDUPDITTO:
				spa->spa_dedup_ditto = intval;
				break;
			default:
				break;
			}
		}

		/* log internal history if this is not a zpool create */
		if (spa_version(spa) >= SPA_VERSION_ZPOOL_HISTORY &&
		    tx->tx_txg != TXG_INITIAL) {
			spa_history_log_internal(LOG_POOL_PROPSET,
			    spa, tx, "%s %lld %s",
			    nvpair_name(elem), intval, spa_name(spa));
		}
	}

	mutex_exit(&spa->spa_props_lock);
}

/*
 * Perform one-time upgrade on-disk changes.  spa_version() does not
 * reflect the new version this txg, so there must be no changes this
 * txg to anything that the upgrade code depends on after it executes.
 * Therefore this must be called after dsl_pool_sync() does the sync
 * tasks.
 */
static void
spa_sync_upgrades(spa_t *spa, dmu_tx_t *tx)
{
	dsl_pool_t *dp = spa->spa_dsl_pool;

	ASSERT(spa->spa_sync_pass == 1);

	if (spa->spa_ubsync.ub_version < SPA_VERSION_ORIGIN &&
	    spa->spa_uberblock.ub_version >= SPA_VERSION_ORIGIN) {
		dsl_pool_create_origin(dp, tx);

		/* Keeping the origin open increases spa_minref */
		spa->spa_minref += 3;
	}

	if (spa->spa_ubsync.ub_version < SPA_VERSION_NEXT_CLONES &&
	    spa->spa_uberblock.ub_version >= SPA_VERSION_NEXT_CLONES) {
		dsl_pool_upgrade_clones(dp, tx);
	}

	if (spa->spa_ubsync.ub_version < SPA_VERSION_DIR_CLONES &&
	    spa->spa_uberblock.ub_version >= SPA_VERSION_DIR_CLONES) {
		dsl_pool_upgrade_dir_clones(dp, tx);

		/* Keeping the freedir open increases spa_minref */
		spa->spa_minref += 3;
	}
}

/*
 * Sync the specified transaction group.  New blocks may be dirtied as
 * part of the process, so we iterate until it converges.
 */
void
spa_sync(spa_t *spa, uint64_t txg)
{
	dsl_pool_t *dp = spa->spa_dsl_pool;
	objset_t *mos = spa->spa_meta_objset;
	bpobj_t *defer_bpo = &spa->spa_deferred_bpobj;
	bplist_t *free_bpl = &spa->spa_free_bplist[txg & TXG_MASK];
	vdev_t *rvd = spa->spa_root_vdev;
	vdev_t *vd;
	dmu_tx_t *tx;
	int error;

	/*
	 * Lock out configuration changes.
	 */
	spa_config_enter(spa, SCL_CONFIG, FTAG, RW_READER);

	spa->spa_syncing_txg = txg;
	spa->spa_sync_pass = 0;

	/*
	 * If there are any pending vdev state changes, convert them
	 * into config changes that go out with this transaction group.
	 */
	spa_config_enter(spa, SCL_STATE, FTAG, RW_READER);
	while (list_head(&spa->spa_state_dirty_list) != NULL) {
		/*
		 * We need the write lock here because, for aux vdevs,
		 * calling vdev_config_dirty() modifies sav_config.
		 * This is ugly and will become unnecessary when we
		 * eliminate the aux vdev wart by integrating all vdevs
		 * into the root vdev tree.
		 */
		spa_config_exit(spa, SCL_CONFIG | SCL_STATE, FTAG);
		spa_config_enter(spa, SCL_CONFIG | SCL_STATE, FTAG, RW_WRITER);
		while ((vd = list_head(&spa->spa_state_dirty_list)) != NULL) {
			vdev_state_clean(vd);
			vdev_config_dirty(vd);
		}
		spa_config_exit(spa, SCL_CONFIG | SCL_STATE, FTAG);
		spa_config_enter(spa, SCL_CONFIG | SCL_STATE, FTAG, RW_READER);
	}
	spa_config_exit(spa, SCL_STATE, FTAG);

	tx = dmu_tx_create_assigned(dp, txg);

	/*
	 * If we are upgrading to SPA_VERSION_RAIDZ_DEFLATE this txg,
	 * set spa_deflate if we have no raid-z vdevs.
	 */
	if (spa->spa_ubsync.ub_version < SPA_VERSION_RAIDZ_DEFLATE &&
	    spa->spa_uberblock.ub_version >= SPA_VERSION_RAIDZ_DEFLATE) {
		int i;

		for (i = 0; i < rvd->vdev_children; i++) {
			vd = rvd->vdev_child[i];
			if (vd->vdev_deflate_ratio != SPA_MINBLOCKSIZE)
				break;
		}
		if (i == rvd->vdev_children) {
			spa->spa_deflate = TRUE;
			VERIFY(0 == zap_add(spa->spa_meta_objset,
			    DMU_POOL_DIRECTORY_OBJECT, DMU_POOL_DEFLATE,
			    sizeof (uint64_t), 1, &spa->spa_deflate, tx));
		}
	}

	/*
	 * If anything has changed in this txg, or if someone is waiting
	 * for this txg to sync (eg, spa_vdev_remove()), push the
	 * deferred frees from the previous txg.  If not, leave them
	 * alone so that we don't generate work on an otherwise idle
	 * system.
	 */
	if (!txg_list_empty(&dp->dp_dirty_datasets, txg) ||
	    !txg_list_empty(&dp->dp_dirty_dirs, txg) ||
	    !txg_list_empty(&dp->dp_sync_tasks, txg) ||
	    ((dsl_scan_active(dp->dp_scan) ||
	    txg_sync_waiting(dp)) && !spa_shutting_down(spa))) {
		zio_t *zio = zio_root(spa, NULL, NULL, 0);
		VERIFY3U(bpobj_iterate(defer_bpo,
		    spa_free_sync_cb, zio, tx), ==, 0);
		VERIFY3U(zio_wait(zio), ==, 0);
	}

	/*
	 * Iterate to convergence.
	 */
	do {
		int pass = ++spa->spa_sync_pass;

		spa_sync_config_object(spa, tx);
		spa_sync_aux_dev(spa, &spa->spa_spares, tx,
		    ZPOOL_CONFIG_SPARES, DMU_POOL_SPARES);
		spa_sync_aux_dev(spa, &spa->spa_l2cache, tx,
		    ZPOOL_CONFIG_L2CACHE, DMU_POOL_L2CACHE);
		spa_errlog_sync(spa, txg);
		dsl_pool_sync(dp, txg);

		if (pass <= SYNC_PASS_DEFERRED_FREE) {
			zio_t *zio = zio_root(spa, NULL, NULL, 0);
			bplist_iterate(free_bpl, spa_free_sync_cb,
			    zio, tx);
			VERIFY(zio_wait(zio) == 0);
		} else {
			bplist_iterate(free_bpl, bpobj_enqueue_cb,
			    defer_bpo, tx);
		}

		ddt_sync(spa, txg);
		dsl_scan_sync(dp, tx);

		while (vd = txg_list_remove(&spa->spa_vdev_txg_list, txg))
			vdev_sync(vd, txg);

		if (pass == 1)
			spa_sync_upgrades(spa, tx);

	} while (dmu_objset_is_dirty(mos, txg));

	/*
	 * Rewrite the vdev configuration (which includes the uberblock)
	 * to commit the transaction group.
	 *
	 * If there are no dirty vdevs, we sync the uberblock to a few
	 * random top-level vdevs that are known to be visible in the
	 * config cache (see spa_vdev_add() for a complete description).
	 * If there *are* dirty vdevs, sync the uberblock to all vdevs.
	 */
	for (;;) {
		/*
		 * We hold SCL_STATE to prevent vdev open/close/etc.
		 * while we're attempting to write the vdev labels.
		 */
		spa_config_enter(spa, SCL_STATE, FTAG, RW_READER);

		if (list_is_empty(&spa->spa_config_dirty_list)) {
			vdev_t *svd[SPA_DVAS_PER_BP];
			int svdcount = 0;
			int children = rvd->vdev_children;
			int c0 = spa_get_random(children);

			for (int c = 0; c < children; c++) {
				vd = rvd->vdev_child[(c0 + c) % children];
				if (vd->vdev_ms_array == 0 || vd->vdev_islog)
					continue;
				svd[svdcount++] = vd;
				if (svdcount == SPA_DVAS_PER_BP)
					break;
			}
			error = vdev_config_sync(svd, svdcount, txg, B_FALSE);
			if (error != 0)
				error = vdev_config_sync(svd, svdcount, txg,
				    B_TRUE);
		} else {
			error = vdev_config_sync(rvd->vdev_child,
			    rvd->vdev_children, txg, B_FALSE);
			if (error != 0)
				error = vdev_config_sync(rvd->vdev_child,
				    rvd->vdev_children, txg, B_TRUE);
		}

		spa_config_exit(spa, SCL_STATE, FTAG);

		if (error == 0)
			break;
		zio_suspend(spa, NULL);
		zio_resume_wait(spa);
	}
	dmu_tx_commit(tx);

	/*
	 * Clear the dirty config list.
	 */
	while ((vd = list_head(&spa->spa_config_dirty_list)) != NULL)
		vdev_config_clean(vd);

	/*
	 * Now that the new config has synced transactionally,
	 * let it become visible to the config cache.
	 */
	if (spa->spa_config_syncing != NULL) {
		spa_config_set(spa, spa->spa_config_syncing);
		spa->spa_config_txg = txg;
		spa->spa_config_syncing = NULL;
	}

	spa->spa_ubsync = spa->spa_uberblock;

	dsl_pool_sync_done(dp, txg);

	/*
	 * Update usable space statistics.
	 */
	while (vd = txg_list_remove(&spa->spa_vdev_txg_list, TXG_CLEAN(txg)))
		vdev_sync_done(vd, txg);

	spa_update_dspace(spa);

	/*
	 * It had better be the case that we didn't dirty anything
	 * since vdev_config_sync().
	 */
	ASSERT(txg_list_empty(&dp->dp_dirty_datasets, txg));
	ASSERT(txg_list_empty(&dp->dp_dirty_dirs, txg));
	ASSERT(txg_list_empty(&spa->spa_vdev_txg_list, txg));

	spa->spa_sync_pass = 0;

	spa_config_exit(spa, SCL_CONFIG, FTAG);

	spa_handle_ignored_writes(spa);

	/*
	 * If any async tasks have been requested, kick them off.
	 */
	spa_async_dispatch(spa);
}

/*
 * Sync all pools.  We don't want to hold the namespace lock across these
 * operations, so we take a reference on the spa_t and drop the lock during the
 * sync.
 */
void
spa_sync_allpools(void)
{
	spa_t *spa = NULL;
	mutex_enter(&spa_namespace_lock);
	while ((spa = spa_next(spa)) != NULL) {
		if (spa_state(spa) != POOL_STATE_ACTIVE || spa_suspended(spa))
			continue;
		spa_open_ref(spa, FTAG);
		mutex_exit(&spa_namespace_lock);
		txg_wait_synced(spa_get_dsl(spa), 0);
		mutex_enter(&spa_namespace_lock);
		spa_close(spa, FTAG);
	}
	mutex_exit(&spa_namespace_lock);
}

/*
 * ==========================================================================
 * Miscellaneous routines
 * ==========================================================================
 */

/*
 * Remove all pools in the system.
 */
void
spa_evict_all(void)
{
	spa_t *spa;

	/*
	 * Remove all cached state.  All pools should be closed now,
	 * so every spa in the AVL tree should be unreferenced.
	 */
	mutex_enter(&spa_namespace_lock);
	while ((spa = spa_next(NULL)) != NULL) {
		/*
		 * Stop async tasks.  The async thread may need to detach
		 * a device that's been replaced, which requires grabbing
		 * spa_namespace_lock, so we must drop it here.
		 */
		spa_open_ref(spa, FTAG);
		mutex_exit(&spa_namespace_lock);
		spa_async_suspend(spa);
		mutex_enter(&spa_namespace_lock);
		spa_close(spa, FTAG);

		if (spa->spa_state != POOL_STATE_UNINITIALIZED) {
			spa_unload(spa);
			spa_deactivate(spa);
		}
		spa_remove(spa);
	}
	mutex_exit(&spa_namespace_lock);
}

vdev_t *
spa_lookup_by_guid(spa_t *spa, uint64_t guid, boolean_t aux)
{
	vdev_t *vd;
	int i;

	if ((vd = vdev_lookup_by_guid(spa->spa_root_vdev, guid)) != NULL)
		return (vd);

	if (aux) {
		for (i = 0; i < spa->spa_l2cache.sav_count; i++) {
			vd = spa->spa_l2cache.sav_vdevs[i];
			if (vd->vdev_guid == guid)
				return (vd);
		}

		for (i = 0; i < spa->spa_spares.sav_count; i++) {
			vd = spa->spa_spares.sav_vdevs[i];
			if (vd->vdev_guid == guid)
				return (vd);
		}
	}

	return (NULL);
}

void
spa_upgrade(spa_t *spa, uint64_t version)
{
	spa_config_enter(spa, SCL_ALL, FTAG, RW_WRITER);

	/*
	 * This should only be called for a non-faulted pool, and since a
	 * future version would result in an unopenable pool, this shouldn't be
	 * possible.
	 */
	ASSERT(spa->spa_uberblock.ub_version <= SPA_VERSION);
	ASSERT(version >= spa->spa_uberblock.ub_version);

	spa->spa_uberblock.ub_version = version;
	vdev_config_dirty(spa->spa_root_vdev);

	spa_config_exit(spa, SCL_ALL, FTAG);

	txg_wait_synced(spa_get_dsl(spa), 0);
}

boolean_t
spa_has_spare(spa_t *spa, uint64_t guid)
{
	int i;
	uint64_t spareguid;
	spa_aux_vdev_t *sav = &spa->spa_spares;

	for (i = 0; i < sav->sav_count; i++)
		if (sav->sav_vdevs[i]->vdev_guid == guid)
			return (B_TRUE);

	for (i = 0; i < sav->sav_npending; i++) {
		if (nvlist_lookup_uint64(sav->sav_pending[i], ZPOOL_CONFIG_GUID,
		    &spareguid) == 0 && spareguid == guid)
			return (B_TRUE);
	}

	return (B_FALSE);
}

/*
 * Check if a pool has an active shared spare device.
 * Note: reference count of an active spare is 2, as a spare and as a replace
 */
static boolean_t
spa_has_active_shared_spare(spa_t *spa)
{
	int i, refcnt;
	uint64_t pool;
	spa_aux_vdev_t *sav = &spa->spa_spares;

	for (i = 0; i < sav->sav_count; i++) {
		if (spa_spare_exists(sav->sav_vdevs[i]->vdev_guid, &pool,
		    &refcnt) && pool != 0ULL && pool == spa_guid(spa) &&
		    refcnt > 2)
			return (B_TRUE);
	}

	return (B_FALSE);
}

/*
 * Post a sysevent corresponding to the given event.  The 'name' must be one of
 * the event definitions in sys/sysevent/eventdefs.h.  The payload will be
 * filled in from the spa and (optionally) the vdev.  This doesn't do anything
 * in the userland libzpool, as we don't want consumers to misinterpret ztest
 * or zdb as real changes.
 */
void
spa_event_notify(spa_t *spa, vdev_t *vd, const char *name)
{
#ifdef _KERNEL
	sysevent_t		*ev;
	sysevent_attr_list_t	*attr = NULL;
	sysevent_value_t	value;
	sysevent_id_t		eid;

	ev = sysevent_alloc(EC_ZFS, (char *)name, SUNW_KERN_PUB "zfs",
	    SE_SLEEP);

	value.value_type = SE_DATA_TYPE_STRING;
	value.value.sv_string = spa_name(spa);
	if (sysevent_add_attr(&attr, ZFS_EV_POOL_NAME, &value, SE_SLEEP) != 0)
		goto done;

	value.value_type = SE_DATA_TYPE_UINT64;
	value.value.sv_uint64 = spa_guid(spa);
	if (sysevent_add_attr(&attr, ZFS_EV_POOL_GUID, &value, SE_SLEEP) != 0)
		goto done;

	if (vd) {
		value.value_type = SE_DATA_TYPE_UINT64;
		value.value.sv_uint64 = vd->vdev_guid;
		if (sysevent_add_attr(&attr, ZFS_EV_VDEV_GUID, &value,
		    SE_SLEEP) != 0)
			goto done;

		if (vd->vdev_path) {
			value.value_type = SE_DATA_TYPE_STRING;
			value.value.sv_string = vd->vdev_path;
			if (sysevent_add_attr(&attr, ZFS_EV_VDEV_PATH,
			    &value, SE_SLEEP) != 0)
				goto done;
		}
	}

	if (sysevent_attach_attributes(ev, attr) != 0)
		goto done;
	attr = NULL;

	(void) log_sysevent(ev, SE_SLEEP, &eid);

done:
	if (attr)
		sysevent_free_attr(attr);
	sysevent_free(ev);
#endif
}<|MERGE_RESOLUTION|>--- conflicted
+++ resolved
@@ -3645,13 +3645,8 @@
 int
 spa_vdev_attach(spa_t *spa, uint64_t guid, nvlist_t *nvroot, int replacing)
 {
-<<<<<<< HEAD
-	uint64_t txg, open_txg;
+	uint64_t txg, dtl_max_txg;
 	ASSERTV(vdev_t *rvd = spa->spa_root_vdev;)
-=======
-	uint64_t txg, dtl_max_txg;
-	vdev_t *rvd = spa->spa_root_vdev;
->>>>>>> 428870ff
 	vdev_t *oldvd, *newvd, *newrootvd, *pvd, *tvd;
 	vdev_ops_t *pvops;
 	char *oldvdpath, *newvdpath;
