--- conflicted
+++ resolved
@@ -23,11 +23,6 @@
  * Use is subject to license terms.
  */
 
-<<<<<<< HEAD
-
-
-=======
->>>>>>> 957b7b41
 /*
  * The pool configuration repository is stored in /etc/zfs/zpool.cache as a
  * single packed nvlist.  While it would be nice to just read in this
